--- conflicted
+++ resolved
@@ -130,18 +130,7 @@
 # // This is standing in for the main crate since doc examples don't support multiple crates.
 # mod foo_crate { 
 #   use std::borrow::Cow;
-<<<<<<< HEAD
-#   static MIGRATOR: sqlx::migrate::Migrator = sqlx::migrate::Migrator {
-#       migrations: Cow::Borrowed(&[]),
-#       ignore_missing: false,
-#       locking: true,
-#       no_tx: false,
-#       template_params: None,
-#       template_parameters_from_env: false,
-#   };
-=======
 #   static MIGRATOR: sqlx::migrate::Migrator = sqlx::migrate::Migrator::DEFAULT;
->>>>>>> 24317d5e
 # } 
 
 // You could also do `use foo_crate::MIGRATOR` and just refer to it as `MIGRATOR` here.
