use assert_cmd::{assert::Assert, Command};

use sqlx::_unstable::config::Config;
use sqlx::{migrate::Migrate, Connection, SqliteConnection};
use std::{
    env, fs,
    path::{Path, PathBuf},
};

pub struct TestDatabase {
    file_path: PathBuf,
<<<<<<< HEAD
    migrations: String,
    config: &'static Config,
=======
    migrations_path: PathBuf,
    pub config_path: Option<PathBuf>,
>>>>>>> 52e77549
}

impl TestDatabase {
    pub fn new(name: &str, migrations: &str) -> Self {
        // Note: only set when _building_
        let temp_dir = option_env!("CARGO_TARGET_TMPDIR").map_or_else(env::temp_dir, PathBuf::from);

        let test_dir = temp_dir.join("migrate");

        fs::create_dir_all(&test_dir)
            .unwrap_or_else(|e| panic!("error creating directory: {test_dir:?}: {e}"));

        let file_path = test_dir.join(format!("test-{name}.db"));

        if file_path.exists() {
            fs::remove_file(&file_path)
                .unwrap_or_else(|e| panic!("error deleting test database {file_path:?}: {e}"));
        }

        let this = Self {
            file_path,
<<<<<<< HEAD
            migrations: String::from(migrations_path.to_str().unwrap()),
            config: Config::from_crate(),
=======
            migrations_path: Path::new("tests").join(migrations),
            config_path: None,
>>>>>>> 52e77549
        };

        Command::cargo_bin("cargo-sqlx")
            .unwrap()
            .args([
                "sqlx",
                "database",
                "create",
                "--database-url",
                &this.connection_string(),
            ])
            .assert()
            .success();
        this
    }

    pub fn set_migrations(&mut self, migrations: &str) {
        self.migrations_path = Path::new("tests").join(migrations);
    }

    pub fn connection_string(&self) -> String {
        format!("sqlite://{}", self.file_path.display())
    }

    pub fn run_migration(&self, revert: bool, version: Option<i64>, dry_run: bool) -> Assert {
        let mut command = Command::cargo_bin("sqlx").unwrap();
        command
            .args([
                "migrate",
                match revert {
                    true => "revert",
                    false => "run",
                },
                "--database-url",
                &self.connection_string(),
                "--source",
            ])
            .arg(&self.migrations_path);

        if let Some(config_path) = &self.config_path {
            command.arg("--config").arg(config_path);
        }

        if let Some(version) = version {
            command.arg("--target-version").arg(version.to_string());
        }

        if dry_run {
            command.arg("--dry-run");
        }

        command.assert()
    }

    pub async fn applied_migrations(&self) -> Vec<i64> {
        let mut conn = SqliteConnection::connect(&self.connection_string())
            .await
            .unwrap();
<<<<<<< HEAD
        conn.list_applied_migrations(self.config.migrate.table_name())
=======

        let config = Config::default();

        conn.list_applied_migrations(config.migrate.table_name())
>>>>>>> 52e77549
            .await
            .unwrap()
            .iter()
            .map(|m| m.version)
            .collect()
    }

    pub fn migrate_info(&self) -> Assert {
        let mut command = Command::cargo_bin("sqlx").unwrap();
        command
            .args([
                "migrate",
                "info",
                "--database-url",
                &self.connection_string(),
                "--source",
            ])
            .arg(&self.migrations_path);

        if let Some(config_path) = &self.config_path {
            command.arg("--config").arg(config_path);
        }

        command.assert()
    }
}

impl Drop for TestDatabase {
    fn drop(&mut self) {
        // Only remove the database if there isn't a failure.
        if !std::thread::panicking() {
            fs::remove_file(&self.file_path).unwrap_or_else(|e| {
                panic!("error deleting test database {:?}: {e}", self.file_path)
            });
        }
    }
}<|MERGE_RESOLUTION|>--- conflicted
+++ resolved
@@ -9,13 +9,8 @@
 
 pub struct TestDatabase {
     file_path: PathBuf,
-<<<<<<< HEAD
-    migrations: String,
-    config: &'static Config,
-=======
     migrations_path: PathBuf,
     pub config_path: Option<PathBuf>,
->>>>>>> 52e77549
 }
 
 impl TestDatabase {
@@ -37,13 +32,8 @@
 
         let this = Self {
             file_path,
-<<<<<<< HEAD
-            migrations: String::from(migrations_path.to_str().unwrap()),
-            config: Config::from_crate(),
-=======
             migrations_path: Path::new("tests").join(migrations),
             config_path: None,
->>>>>>> 52e77549
         };
 
         Command::cargo_bin("cargo-sqlx")
@@ -102,14 +92,10 @@
         let mut conn = SqliteConnection::connect(&self.connection_string())
             .await
             .unwrap();
-<<<<<<< HEAD
-        conn.list_applied_migrations(self.config.migrate.table_name())
-=======
 
         let config = Config::default();
 
         conn.list_applied_migrations(config.migrate.table_name())
->>>>>>> 52e77549
             .await
             .unwrap()
             .iter()
