--- conflicted
+++ resolved
@@ -51,13 +51,8 @@
 [features]
 default = ["postgres", "sqlite", "mysql", "native-tls", "completions", "sqlx-toml"]
 
-<<<<<<< HEAD
-rustls = ["sqlx/runtime-tokio-rustls"]
-native-tls = ["sqlx/runtime-tokio-native-tls"]
-=======
 rustls = ["sqlx/tls-rustls"]
 native-tls = ["sqlx/tls-native-tls"]
->>>>>>> 52e77549
 
 # databases
 mysql = ["sqlx/mysql"]
@@ -72,12 +67,9 @@
 
 sqlx-toml = ["sqlx/sqlx-toml"]
 
-<<<<<<< HEAD
-=======
 # Conditional compilation only
 _sqlite = []
 
->>>>>>> 52e77549
 [dev-dependencies]
 assert_cmd = "2.0.11"
 tempfile = "3.10.1"
