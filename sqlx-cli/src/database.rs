--- conflicted
+++ resolved
@@ -1,12 +1,7 @@
 use crate::opt::{ConnectOpts, MigrationSourceOpt};
 use crate::{migrate, Config};
-<<<<<<< HEAD
-use console::style;
-use promptly::{prompt, ReadlineError};
-=======
 use console::{style, Term};
 use dialoguer::Confirm;
->>>>>>> 52e77549
 use sqlx::any::Any;
 use sqlx::migrate::MigrateDatabase;
 use std::{io, mem};
@@ -31,11 +26,7 @@
 }
 
 pub async fn drop(connect_opts: &ConnectOpts, confirm: bool, force: bool) -> anyhow::Result<()> {
-<<<<<<< HEAD
-    if confirm && !ask_to_continue_drop(connect_opts.expect_db_url()?) {
-=======
     if confirm && !ask_to_continue_drop(connect_opts.expect_db_url()?.to_owned()).await {
->>>>>>> 52e77549
         return Ok(());
     }
 
