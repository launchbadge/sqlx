use futures::TryStreamExt;
use rand::{Rng, SeedableRng};
use rand_xoshiro::Xoshiro256PlusPlus;
use sqlx::sqlite::{SqliteConnectOptions, SqliteOperation, SqlitePoolOptions};
use sqlx::{
    query, sqlite::Sqlite, sqlite::SqliteRow, Column, ConnectOptions, Connection, Executor, Row,
    SqliteConnection, SqlitePool, Statement, TypeInfo,
};
<<<<<<< HEAD
use sqlx::{Value, ValueRef};
use sqlx_sqlite::LockedSqliteHandle;
=======
>>>>>>> 5c573e15
use sqlx_test::new;
use std::sync::atomic::{AtomicBool, Ordering};
use std::sync::Arc;

#[sqlx_macros::test]
async fn it_connects() -> anyhow::Result<()> {
    Ok(new::<Sqlite>().await?.ping().await?)
}

#[sqlx_macros::test]
async fn it_fetches_and_inflates_row() -> anyhow::Result<()> {
    let mut conn = new::<Sqlite>().await?;

    // process rows, one-at-a-time
    // this reuses the memory of the row

    {
        let expected = [15, 39, 51];
        let mut i = 0;
        let mut s = conn.fetch("SELECT 15 UNION SELECT 51 UNION SELECT 39");

        while let Some(row) = s.try_next().await? {
            let v1 = row.get::<i32, _>(0);
            assert_eq!(expected[i], v1);
            i += 1;
        }
    }

    // same query, but fetch all rows at once
    // this triggers the internal inflation

    let rows = conn
        .fetch_all("SELECT 15 UNION SELECT 51 UNION SELECT 39")
        .await?;

    assert_eq!(rows.len(), 3);
    assert_eq!(rows[0].get::<i32, _>(0), 15);
    assert_eq!(rows[1].get::<i32, _>(0), 39);
    assert_eq!(rows[2].get::<i32, _>(0), 51);

    // same query but fetch the first row a few times from a non-persistent query
    // these rows should be immediately inflated

    let row1 = conn
        .fetch_one("SELECT 15 UNION SELECT 51 UNION SELECT 39")
        .await?;

    assert_eq!(row1.get::<i32, _>(0), 15);

    let row2 = conn
        .fetch_one("SELECT 15 UNION SELECT 51 UNION SELECT 39")
        .await?;

    assert_eq!(row1.get::<i32, _>(0), 15);
    assert_eq!(row2.get::<i32, _>(0), 15);

    // same query (again) but make it persistent
    // and fetch the first row a few times

    let row1 = conn
        .fetch_one(query("SELECT 15 UNION SELECT 51 UNION SELECT 39"))
        .await?;

    assert_eq!(row1.get::<i32, _>(0), 15);

    let row2 = conn
        .fetch_one(query("SELECT 15 UNION SELECT 51 UNION SELECT 39"))
        .await?;

    assert_eq!(row1.get::<i32, _>(0), 15);
    assert_eq!(row2.get::<i32, _>(0), 15);

    Ok(())
}

#[sqlx_macros::test]
async fn it_maths() -> anyhow::Result<()> {
    let mut conn = new::<Sqlite>().await?;

    let value = sqlx::query("select 1 + ?1")
        .bind(5_i32)
        .try_map(|row: SqliteRow| row.try_get::<i32, _>(0))
        .fetch_one(&mut conn)
        .await?;

    assert_eq!(6i32, value);

    Ok(())
}

#[sqlx_macros::test]
async fn test_bind_multiple_statements_multiple_values() -> anyhow::Result<()> {
    let mut conn = new::<Sqlite>().await?;

    let values: Vec<i32> = sqlx::query_scalar::<_, i32>("select ?; select ?")
        .bind(5_i32)
        .bind(15_i32)
        .fetch_all(&mut conn)
        .await?;

    assert_eq!(values.len(), 2);
    assert_eq!(values[0], 5);
    assert_eq!(values[1], 15);

    Ok(())
}

#[sqlx_macros::test]
async fn test_bind_multiple_statements_same_value() -> anyhow::Result<()> {
    let mut conn = new::<Sqlite>().await?;

    let values: Vec<i32> = sqlx::query_scalar::<_, i32>("select ?1; select ?1")
        .bind(25_i32)
        .fetch_all(&mut conn)
        .await?;

    assert_eq!(values.len(), 2);
    assert_eq!(values[0], 25);
    assert_eq!(values[1], 25);

    Ok(())
}

#[sqlx_macros::test]
async fn it_can_describe_with_pragma() -> anyhow::Result<()> {
    use sqlx::{Decode, TypeInfo, ValueRef};

    let mut conn = new::<Sqlite>().await?;

    let defaults = sqlx::query("pragma table_info (tweet)")
        .try_map(|row: SqliteRow| {
            let val = row.try_get_raw("dflt_value")?;
            let ty = val.type_info().clone().into_owned();

            let val: Option<i32> = Decode::<Sqlite>::decode(val).map_err(sqlx::Error::Decode)?;

            if val.is_some() {
                assert_eq!(ty.name(), "TEXT");
            }

            Ok(val)
        })
        .fetch_all(&mut conn)
        .await?;

    assert_eq!(defaults[0], None);
    assert_eq!(defaults[2], Some(0));

    Ok(())
}

#[sqlx_macros::test]
async fn it_binds_positional_parameters_issue_467() -> anyhow::Result<()> {
    let mut conn = new::<Sqlite>().await?;

    let row: (i32, i32, i32, i32) = sqlx::query_as("select ?1, ?1, ?3, ?2")
        .bind(5_i32)
        .bind(500_i32)
        .bind(1020_i32)
        .fetch_one(&mut conn)
        .await?;

    assert_eq!(row.0, 5);
    assert_eq!(row.1, 5);
    assert_eq!(row.2, 1020);
    assert_eq!(row.3, 500);

    Ok(())
}

#[sqlx_macros::test]
async fn it_fetches_in_loop() -> anyhow::Result<()> {
    // this is trying to check for any data races
    // there were a few that triggered *sometimes* while building out StatementWorker
    for _ in 0..1000_usize {
        let mut conn = new::<Sqlite>().await?;
        let v: Vec<(i32,)> = sqlx::query_as("SELECT 1").fetch_all(&mut conn).await?;

        assert_eq!(v[0].0, 1);
    }

    Ok(())
}

#[sqlx_macros::test]
async fn it_executes_with_pool() -> anyhow::Result<()> {
    let pool: SqlitePool = SqlitePoolOptions::new()
        .min_connections(2)
        .max_connections(2)
        .test_before_acquire(false)
        .connect(&dotenvy::var("DATABASE_URL")?)
        .await?;

    let rows = pool.fetch_all("SELECT 1; SElECT 2").await?;

    assert_eq!(rows.len(), 2);

    Ok(())
}

#[cfg(sqlite_ipaddr)]
#[sqlx_macros::test]
async fn it_opens_with_extension() -> anyhow::Result<()> {
    use std::str::FromStr;

    let opts = SqliteConnectOptions::from_str(&dotenvy::var("DATABASE_URL")?)?.extension("ipaddr");

    let mut conn = SqliteConnection::connect_with(&opts).await?;
    conn.execute("SELECT ipmasklen('192.168.16.12/24');")
        .await?;
    conn.close().await?;

    Ok(())
}

#[sqlx_macros::test]
async fn it_opens_in_memory() -> anyhow::Result<()> {
    // If the filename is ":memory:", then a private, temporary in-memory database
    // is created for the connection.
    let conn = SqliteConnection::connect(":memory:").await?;
    conn.close().await?;

    Ok(())
}

#[sqlx_macros::test]
async fn it_opens_temp_on_disk() -> anyhow::Result<()> {
    // If the filename is an empty string, then a private, temporary on-disk database will
    // be created.
    let conn = SqliteConnection::connect("").await?;
    conn.close().await?;

    Ok(())
}

#[sqlx_macros::test]
async fn it_fails_to_parse() -> anyhow::Result<()> {
    let mut conn = new::<Sqlite>().await?;
    let res = sqlx::raw_sql("SEELCT 1").execute(&mut conn).await;

    assert!(res.is_err());

    let err = res.unwrap_err().to_string();

    assert_eq!(
        "error returned from database: (code: 1) near \"SEELCT\": syntax error",
        err
    );

    Ok(())
}

#[sqlx_macros::test]
async fn it_handles_empty_queries() -> anyhow::Result<()> {
    let mut conn = new::<Sqlite>().await?;
    let done = conn.execute("").await?;

    assert_eq!(done.rows_affected(), 0);

    Ok(())
}

#[sqlx_macros::test]
async fn it_binds_parameters() -> anyhow::Result<()> {
    let mut conn = new::<Sqlite>().await?;

    let v: i32 = sqlx::query_scalar("SELECT ?")
        .bind(10_i32)
        .fetch_one(&mut conn)
        .await?;

    assert_eq!(v, 10);

    let v: (i32, i32) = sqlx::query_as("SELECT ?1, ?")
        .bind(10_i32)
        .fetch_one(&mut conn)
        .await?;

    assert_eq!(v.0, 10);
    assert_eq!(v.1, 10);

    Ok(())
}

#[sqlx_macros::test]
async fn it_binds_dollar_parameters() -> anyhow::Result<()> {
    let mut conn = new::<Sqlite>().await?;

    let v: (i32, i32) = sqlx::query_as("SELECT $1, $2")
        .bind(10_i32)
        .bind(11_i32)
        .fetch_one(&mut conn)
        .await?;

    assert_eq!(v.0, 10);
    assert_eq!(v.1, 11);

    Ok(())
}

#[sqlx_macros::test]
async fn it_executes_queries() -> anyhow::Result<()> {
    let mut conn = new::<Sqlite>().await?;

    let _ = conn
        .execute(
            r#"
CREATE TEMPORARY TABLE users (id INTEGER PRIMARY KEY)
            "#,
        )
        .await?;

    for index in 1..=10_i32 {
        let done = sqlx::query("INSERT INTO users (id) VALUES (?)")
            .bind(index * 2)
            .execute(&mut conn)
            .await?;

        assert_eq!(done.rows_affected(), 1);
    }

    let sum: i32 = sqlx::query_as("SELECT id FROM users")
        .fetch(&mut conn)
        .try_fold(0_i32, |acc, (x,): (i32,)| async move { Ok(acc + x) })
        .await?;

    assert_eq!(sum, 110);

    Ok(())
}

#[sqlx_macros::test]
async fn it_can_execute_multiple_statements() -> anyhow::Result<()> {
    let mut conn = new::<Sqlite>().await?;

    let done = conn
        .execute(
            r#"
CREATE TEMPORARY TABLE users (id INTEGER PRIMARY KEY, other INTEGER);
INSERT INTO users DEFAULT VALUES;
            "#,
        )
        .await?;

    assert_eq!(done.rows_affected(), 1);

    for index in 2..5_i32 {
        let (id, other): (i32, i32) = sqlx::query_as(
            r#"
INSERT INTO users (other) VALUES (?);
SELECT id, other FROM users WHERE id = last_insert_rowid();
            "#,
        )
        .bind(index)
        .fetch_one(&mut conn)
        .await?;

        assert_eq!(id, index);
        assert_eq!(other, index);
    }

    Ok(())
}

#[sqlx_macros::test]
async fn it_interleaves_reads_and_writes() -> anyhow::Result<()> {
    let mut conn = new::<Sqlite>().await?;

    let mut cursor = conn.fetch(
        "
CREATE TABLE IF NOT EXISTS _sqlx_test (
    id INT PRIMARY KEY,
    text TEXT NOT NULL
);

SELECT 'Hello World' as _1;

INSERT INTO _sqlx_test (text) VALUES ('this is a test');

SELECT id, text FROM _sqlx_test;
    ",
    );

    let row = cursor.try_next().await?.unwrap();

    assert!("Hello World" == row.try_get::<&str, _>("_1")?);

    let row = cursor.try_next().await?.unwrap();

    let id: i64 = row.try_get("id")?;
    let text: &str = row.try_get("text")?;

    assert_eq!(0, id);
    assert_eq!("this is a test", text);

    Ok(())
}

#[sqlx_macros::test]
async fn it_supports_collations() -> anyhow::Result<()> {
    let mut conn = new::<Sqlite>().await?;

    // also tests `.lock_handle()`
    conn.lock_handle()
        .await?
        .create_collation("test_collation", |l, r| l.cmp(r).reverse())?;

    let _ = conn
        .execute(
            r#"
CREATE TEMPORARY TABLE users (id INTEGER PRIMARY KEY, name TEXT NOT NULL COLLATE test_collation)
            "#,
        )
        .await?;

    sqlx::query("INSERT INTO users (name) VALUES (?)")
        .bind("a")
        .execute(&mut conn)
        .await?;
    sqlx::query("INSERT INTO users (name) VALUES (?)")
        .bind("b")
        .execute(&mut conn)
        .await?;

    let row: SqliteRow = conn
        .fetch_one("SELECT name FROM users ORDER BY name ASC")
        .await?;
    let name: &str = row.try_get(0)?;

    assert_eq!(name, "b");

    Ok(())
}

#[sqlx_macros::test]
async fn it_caches_statements() -> anyhow::Result<()> {
    let mut conn = new::<Sqlite>().await?;

    // Initial PRAGMAs are not cached as we are not going to execute
    // them more than once.
    assert_eq!(0, conn.cached_statements_size());

    // `&str` queries are not persistent.
    let row = conn.fetch_one("SELECT 100 AS val").await?;
    let val: i32 = row.get("val");
    assert_eq!(val, 100);
    assert_eq!(0, conn.cached_statements_size());

    // `Query` is persistent by default.
    let mut conn = new::<Sqlite>().await?;
    for i in 0..2 {
        let row = sqlx::query("SELECT ? AS val")
            .bind(i)
            .fetch_one(&mut conn)
            .await?;

        let val: i32 = row.get("val");

        assert_eq!(i, val);
    }
    assert_eq!(1, conn.cached_statements_size());

    // Cache can be cleared.
    conn.clear_cached_statements().await?;
    assert_eq!(0, conn.cached_statements_size());

    // `Query` is not persistent if `.persistent(false)` is used
    // explicitly.
    let mut conn = new::<Sqlite>().await?;
    for i in 0..2 {
        let row = sqlx::query("SELECT ? AS val")
            .bind(i)
            .persistent(false)
            .fetch_one(&mut conn)
            .await?;

        let val: i32 = row.get("val");

        assert_eq!(i, val);
    }
    assert_eq!(0, conn.cached_statements_size());

    Ok(())
}

#[sqlx_macros::test]
async fn it_can_prepare_then_execute() -> anyhow::Result<()> {
    let mut conn = new::<Sqlite>().await?;
    let mut tx = conn.begin().await?;

    let _ = sqlx::query("INSERT INTO tweet ( id, text ) VALUES ( 2, 'Hello, World' )")
        .execute(&mut *tx)
        .await?;

    let tweet_id: i32 = 2;

    let statement = tx.prepare("SELECT * FROM tweet WHERE id = ?1").await?;

    assert_eq!(statement.column(0).name(), "id");
    assert_eq!(statement.column(1).name(), "text");
    assert_eq!(statement.column(2).name(), "is_sent");
    assert_eq!(statement.column(3).name(), "owner_id");

    assert_eq!(statement.column(0).type_info().name(), "INTEGER");
    assert_eq!(statement.column(1).type_info().name(), "TEXT");
    assert_eq!(statement.column(2).type_info().name(), "BOOLEAN");
    assert_eq!(statement.column(3).type_info().name(), "INTEGER");

    let row = statement.query().bind(tweet_id).fetch_one(&mut *tx).await?;
    let tweet_text: &str = row.try_get("text")?;

    assert_eq!(tweet_text, "Hello, World");

    Ok(())
}

#[sqlx_macros::test]
async fn it_resets_prepared_statement_after_fetch_one() -> anyhow::Result<()> {
    let mut conn = new::<Sqlite>().await?;

    conn.execute("CREATE TEMPORARY TABLE foobar (id INTEGER)")
        .await?;
    conn.execute("INSERT INTO foobar VALUES (42)").await?;

    let r = sqlx::query("SELECT id FROM foobar")
        .fetch_one(&mut conn)
        .await?;
    let x: i32 = r.try_get("id")?;
    assert_eq!(x, 42);

    conn.execute("DROP TABLE foobar").await?;

    Ok(())
}

#[sqlx_macros::test]
async fn it_resets_prepared_statement_after_fetch_many() -> anyhow::Result<()> {
    let mut conn = new::<Sqlite>().await?;

    conn.execute("CREATE TEMPORARY TABLE foobar (id INTEGER)")
        .await?;
    conn.execute("INSERT INTO foobar VALUES (42)").await?;
    conn.execute("INSERT INTO foobar VALUES (43)").await?;

    let mut rows = sqlx::query("SELECT id FROM foobar").fetch(&mut conn);
    let row = rows.try_next().await?.unwrap();
    let x: i32 = row.try_get("id")?;
    assert_eq!(x, 42);
    drop(rows);

    conn.execute("DROP TABLE foobar").await?;

    Ok(())
}

// https://github.com/launchbadge/sqlx/issues/1300
#[sqlx_macros::test]
async fn concurrent_resets_dont_segfault() {
    use sqlx::{sqlite::SqliteConnectOptions, ConnectOptions};
    use std::{str::FromStr, time::Duration};

    let mut conn = SqliteConnectOptions::from_str(":memory:")
        .unwrap()
        .connect()
        .await
        .unwrap();

    sqlx::query("CREATE TABLE stuff (name INTEGER, value INTEGER)")
        .execute(&mut conn)
        .await
        .unwrap();

    sqlx_core::rt::spawn(async move {
        for i in 0..1000 {
            sqlx::query("INSERT INTO stuff (name, value) VALUES (?, ?)")
                .bind(i)
                .bind(0)
                .execute(&mut conn)
                .await
                .unwrap();
        }
    });

    sqlx_core::rt::sleep(Duration::from_millis(1)).await;
}

// https://github.com/launchbadge/sqlx/issues/1419
// note: this passes before and after the fix; you need to run it with `--nocapture`
// to see the panic from the worker thread, which doesn't happen after the fix
#[sqlx_macros::test]
async fn row_dropped_after_connection_doesnt_panic() {
    let mut conn = SqliteConnection::connect(":memory:").await.unwrap();

    let books = sqlx::query("SELECT 'hello' AS title")
        .fetch_all(&mut conn)
        .await
        .unwrap();

    for book in &books {
        // force the row to be inflated
        let _title: String = book.get("title");
    }

    // hold `books` past the lifetime of `conn`
    drop(conn);
    sqlx_core::rt::sleep(std::time::Duration::from_secs(1)).await;
    drop(books);
}

// note: to repro issue #1467 this should be run in release mode
// May spuriously fail with UNIQUE constraint failures (which aren't relevant to the original issue)
// which I have tried to reproduce using the same seed as printed from CI but to no avail.
// It may be due to some nondeterminism in SQLite itself for all I know.
#[sqlx_macros::test]
#[ignore]
async fn issue_1467() -> anyhow::Result<()> {
    let mut conn = SqliteConnectOptions::new()
        .filename(":memory:")
        .connect()
        .await?;

    sqlx::query(
        r#"
    CREATE TABLE kv (k PRIMARY KEY, v);
    CREATE INDEX idx_kv ON kv (v);
    "#,
    )
    .execute(&mut conn)
    .await?;

    // Random seed:
    let seed: [u8; 32] = rand::random();
    println!("RNG seed: {}", hex::encode(&seed));

    // Pre-determined seed:
    // let mut seed: [u8; 32] = [0u8; 32];
    // hex::decode_to_slice(
    //     "135234871d03fc0479e22f2f06395b6074761bac5fe7dcf205dbe01eef9f7794",
    //     &mut seed,
    // )?;

    // reproducible RNG for testing
    let mut rng = Xoshiro256PlusPlus::from_seed(seed);

    for i in 0..1_000_000 {
        if i % 1_000 == 0 {
            println!("{i}");
        }
        let key = rng.gen_range(0..1_000);
        let value = rng.gen_range(0..1_000);
        let mut tx = conn.begin().await?;

        let exists = sqlx::query("SELECT 1 FROM kv WHERE k = ?")
            .bind(key)
            .fetch_optional(&mut *tx)
            .await?;
        if exists.is_some() {
            sqlx::query("UPDATE kv SET v = ? WHERE k = ?")
                .bind(value)
                .bind(key)
                .execute(&mut *tx)
                .await?;
        } else {
            sqlx::query("INSERT INTO kv(k, v) VALUES (?, ?)")
                .bind(key)
                .bind(value)
                .execute(&mut *tx)
                .await?;
        }
        tx.commit().await?;
    }
    Ok(())
}

#[sqlx_macros::test]
async fn concurrent_read_and_write() {
    let pool: SqlitePool = SqlitePoolOptions::new()
        .min_connections(2)
        .connect(":memory:")
        .await
        .unwrap();

    sqlx::query("CREATE TABLE kv (k PRIMARY KEY, v)")
        .execute(&pool)
        .await
        .unwrap();

    let n = 100;

    let read = sqlx_core::rt::spawn({
        let mut conn = pool.acquire().await.unwrap();

        async move {
            for i in 0u32..n {
                sqlx::query("SELECT v FROM kv")
                    .bind(i)
                    .fetch_all(&mut *conn)
                    .await
                    .unwrap();
            }
        }
    });

    let write = sqlx_core::rt::spawn({
        let mut conn = pool.acquire().await.unwrap();

        async move {
            for i in 0u32..n {
                sqlx::query("INSERT INTO kv (k, v) VALUES (?, ?)")
                    .bind(i)
                    .bind(i * i)
                    .execute(&mut *conn)
                    .await
                    .unwrap();
            }
        }
    });

    read.await;
    write.await;
}

#[sqlx_macros::test]
async fn test_query_with_progress_handler() -> anyhow::Result<()> {
    let mut conn = new::<Sqlite>().await?;

    // Using this string as a canary to ensure the callback doesn't get called with the wrong data pointer.
    let state = format!("test");
    conn.lock_handle().await?.set_progress_handler(1, move || {
        assert_eq!(state, "test");
        false
    });

    match sqlx::query("SELECT 'hello' AS title")
        .fetch_all(&mut conn)
        .await
    {
        Err(sqlx::Error::Database(err)) => assert_eq!(err.message(), String::from("interrupted")),
        _ => panic!("expected an interrupt"),
    }

    Ok(())
}

#[sqlx_macros::test]
async fn test_multiple_set_progress_handler_calls_drop_old_handler() -> anyhow::Result<()> {
    let ref_counted_object = Arc::new(0);
    assert_eq!(1, Arc::strong_count(&ref_counted_object));

    {
        let mut conn = new::<Sqlite>().await?;

        let o = ref_counted_object.clone();
        conn.lock_handle().await?.set_progress_handler(1, move || {
            println!("{o:?}");
            false
        });
        assert_eq!(2, Arc::strong_count(&ref_counted_object));

        let o = ref_counted_object.clone();
        conn.lock_handle().await?.set_progress_handler(1, move || {
            println!("{o:?}");
            false
        });
        assert_eq!(2, Arc::strong_count(&ref_counted_object));

        let o = ref_counted_object.clone();
        conn.lock_handle().await?.set_progress_handler(1, move || {
            println!("{o:?}");
            false
        });
        assert_eq!(2, Arc::strong_count(&ref_counted_object));

        match sqlx::query("SELECT 'hello' AS title")
            .fetch_all(&mut conn)
            .await
        {
            Err(sqlx::Error::Database(err)) => {
                assert_eq!(err.message(), String::from("interrupted"))
            }
            _ => panic!("expected an interrupt"),
        }

        conn.lock_handle().await?.remove_progress_handler();
    }

    assert_eq!(1, Arc::strong_count(&ref_counted_object));
    Ok(())
}

#[sqlx_macros::test]
async fn test_query_with_update_hook() -> anyhow::Result<()> {
    let mut conn = new::<Sqlite>().await?;
    static CALLED: AtomicBool = AtomicBool::new(false);
    // Using this string as a canary to ensure the callback doesn't get called with the wrong data pointer.
    let state = format!("test");
    conn.lock_handle().await?.set_update_hook(move |result| {
        assert_eq!(state, "test");
        assert_eq!(result.operation, SqliteOperation::Insert);
        assert_eq!(result.database, "main");
        assert_eq!(result.table, "tweet");
        assert_eq!(result.rowid, 2);
        CALLED.store(true, Ordering::Relaxed);
    });

    let _ = sqlx::query("INSERT INTO tweet ( id, text ) VALUES ( 3, 'Hello, World' )")
        .execute(&mut conn)
        .await?;
    assert!(CALLED.load(Ordering::Relaxed));

    Ok(())
}

#[sqlx_macros::test]
async fn test_multiple_set_update_hook_calls_drop_old_handler() -> anyhow::Result<()> {
    let ref_counted_object = Arc::new(0);
    assert_eq!(1, Arc::strong_count(&ref_counted_object));

    {
        let mut conn = new::<Sqlite>().await?;

        let o = ref_counted_object.clone();
        conn.lock_handle().await?.set_update_hook(move |_| {
            println!("{o:?}");
        });
        assert_eq!(2, Arc::strong_count(&ref_counted_object));

        let o = ref_counted_object.clone();
        conn.lock_handle().await?.set_update_hook(move |_| {
            println!("{o:?}");
        });
        assert_eq!(2, Arc::strong_count(&ref_counted_object));

        let o = ref_counted_object.clone();
        conn.lock_handle().await?.set_update_hook(move |_| {
            println!("{o:?}");
        });
        assert_eq!(2, Arc::strong_count(&ref_counted_object));

        conn.lock_handle().await?.remove_update_hook();
    }

    assert_eq!(1, Arc::strong_count(&ref_counted_object));
    Ok(())
}

#[sqlx_macros::test]
async fn test_query_with_commit_hook() -> anyhow::Result<()> {
    let mut conn = new::<Sqlite>().await?;
    static CALLED: AtomicBool = AtomicBool::new(false);
    // Using this string as a canary to ensure the callback doesn't get called with the wrong data pointer.
    let state = format!("test");
    conn.lock_handle().await?.set_commit_hook(move || {
        CALLED.store(true, Ordering::Relaxed);
        assert_eq!(state, "test");
        false
    });

    let mut tx = conn.begin().await?;
    sqlx::query("INSERT INTO tweet ( id, text ) VALUES ( 4, 'Hello, World' )")
        .execute(&mut *tx)
        .await?;
    match tx.commit().await {
        Err(sqlx::Error::Database(err)) => {
            assert_eq!(err.message(), String::from("constraint failed"))
        }
        _ => panic!("expected an error"),
    }
    assert!(CALLED.load(Ordering::Relaxed));
    Ok(())
}

#[sqlx_macros::test]
async fn test_multiple_set_commit_hook_calls_drop_old_handler() -> anyhow::Result<()> {
    let ref_counted_object = Arc::new(0);
    assert_eq!(1, Arc::strong_count(&ref_counted_object));

    {
        let mut conn = new::<Sqlite>().await?;

        let o = ref_counted_object.clone();
        conn.lock_handle().await?.set_commit_hook(move || {
            println!("{o:?}");
            true
        });
        assert_eq!(2, Arc::strong_count(&ref_counted_object));

        let o = ref_counted_object.clone();
        conn.lock_handle().await?.set_commit_hook(move || {
            println!("{o:?}");
            true
        });
        assert_eq!(2, Arc::strong_count(&ref_counted_object));

        let o = ref_counted_object.clone();
        conn.lock_handle().await?.set_commit_hook(move || {
            println!("{o:?}");
            true
        });
        assert_eq!(2, Arc::strong_count(&ref_counted_object));

        conn.lock_handle().await?.remove_commit_hook();
    }

    assert_eq!(1, Arc::strong_count(&ref_counted_object));
    Ok(())
}

#[sqlx_macros::test]
async fn test_query_with_rollback_hook() -> anyhow::Result<()> {
    let mut conn = new::<Sqlite>().await?;

    // Using this string as a canary to ensure the callback doesn't get called with the wrong data pointer.
    let state = format!("test");
    static CALLED: AtomicBool = AtomicBool::new(false);
    conn.lock_handle().await?.set_rollback_hook(move || {
        assert_eq!(state, "test");
        CALLED.store(true, Ordering::Relaxed);
    });

    let mut tx = conn.begin().await?;
    sqlx::query("INSERT INTO tweet ( id, text ) VALUES (5, 'Hello, World' )")
        .execute(&mut *tx)
        .await?;
    tx.rollback().await?;
    assert!(CALLED.load(Ordering::Relaxed));
    Ok(())
}

#[sqlx_macros::test]
async fn test_multiple_set_rollback_hook_calls_drop_old_handler() -> anyhow::Result<()> {
    let ref_counted_object = Arc::new(0);
    assert_eq!(1, Arc::strong_count(&ref_counted_object));

    {
        let mut conn = new::<Sqlite>().await?;

        let o = ref_counted_object.clone();
        conn.lock_handle().await?.set_rollback_hook(move || {
            println!("{o:?}");
        });
        assert_eq!(2, Arc::strong_count(&ref_counted_object));

        let o = ref_counted_object.clone();
        conn.lock_handle().await?.set_rollback_hook(move || {
            println!("{o:?}");
        });
        assert_eq!(2, Arc::strong_count(&ref_counted_object));

        let o = ref_counted_object.clone();
        conn.lock_handle().await?.set_rollback_hook(move || {
            println!("{o:?}");
        });
        assert_eq!(2, Arc::strong_count(&ref_counted_object));

        conn.lock_handle().await?.remove_rollback_hook();
    }

    assert_eq!(1, Arc::strong_count(&ref_counted_object));
    Ok(())
}

#[cfg(feature = "sqlite-preupdate-hook")]
#[sqlx_macros::test]
async fn test_query_with_preupdate_hook_insert() -> anyhow::Result<()> {
    use sqlx::Decode;

    let mut conn = new::<Sqlite>().await?;
    static CALLED: AtomicBool = AtomicBool::new(false);
    // Using this string as a canary to ensure the callback doesn't get called with the wrong data pointer.
    let state = format!("test");
    conn.lock_handle().await?.set_preupdate_hook({
        move |result| {
            assert_eq!(state, "test");
            assert_eq!(result.operation, SqliteOperation::Insert);
            assert_eq!(result.database, "main");
            assert_eq!(result.table, "tweet");

            assert_eq!(4, result.get_column_count());
            assert_eq!(2, result.get_new_row_id().unwrap());
            assert_eq!(0, result.get_query_depth());
            assert_eq!(
                4,
                <i64 as Decode<Sqlite>>::decode(result.get_new_column_value(0).unwrap()).unwrap()
            );
            assert_eq!(
                "Hello, World",
                <String as Decode<Sqlite>>::decode(result.get_new_column_value(1).unwrap())
                    .unwrap()
            );
            // out of bounds access should return an error
            assert!(result.get_new_column_value(4).is_err());
            // old values aren't available for inserts
            assert!(result.get_old_column_value(0).is_err());
            assert!(result.get_old_row_id().is_err());

            CALLED.store(true, Ordering::Relaxed);
        }
    });

    let _ = sqlx::query("INSERT INTO tweet ( id, text ) VALUES ( 4, 'Hello, World' )")
        .execute(&mut conn)
        .await?;

    assert!(CALLED.load(Ordering::Relaxed));
    conn.lock_handle().await?.remove_preupdate_hook();
    let _ = sqlx::query("DELETE FROM tweet where id = 4")
        .execute(&mut conn)
        .await?;
    Ok(())
}

#[cfg(feature = "sqlite-preupdate-hook")]
#[sqlx_macros::test]
async fn test_query_with_preupdate_hook_delete() -> anyhow::Result<()> {
    use sqlx::Decode;

    let mut conn = new::<Sqlite>().await?;
    let _ = sqlx::query("INSERT INTO tweet ( id, text ) VALUES ( 5, 'Hello, World' )")
        .execute(&mut conn)
        .await?;
    static CALLED: AtomicBool = AtomicBool::new(false);
    // Using this string as a canary to ensure the callback doesn't get called with the wrong data pointer.
    let state = format!("test");
    conn.lock_handle().await?.set_preupdate_hook(move |result| {
        assert_eq!(state, "test");
        assert_eq!(result.operation, SqliteOperation::Delete);
        assert_eq!(result.database, "main");
        assert_eq!(result.table, "tweet");

        assert_eq!(4, result.get_column_count());
        assert_eq!(2, result.get_old_row_id().unwrap());
        assert_eq!(0, result.get_query_depth());
        assert_eq!(
            5,
            <i64 as Decode<Sqlite>>::decode(result.get_old_column_value(0).unwrap()).unwrap()
        );
        assert_eq!(
            "Hello, World",
            <String as Decode<Sqlite>>::decode(result.get_old_column_value(1).unwrap()).unwrap()
        );
        // out of bounds access should return an error
        assert!(result.get_old_column_value(4).is_err());
        // new values aren't available for deletes
        assert!(result.get_new_column_value(0).is_err());
        assert!(result.get_new_row_id().is_err());

        CALLED.store(true, Ordering::Relaxed);
    });

    let _ = sqlx::query("DELETE FROM tweet WHERE id = 5")
        .execute(&mut conn)
        .await?;
    assert!(CALLED.load(Ordering::Relaxed));
    Ok(())
}

#[cfg(feature = "sqlite-preupdate-hook")]
#[sqlx_macros::test]
async fn test_query_with_preupdate_hook_update() -> anyhow::Result<()> {
    use sqlx::Decode;
    use sqlx::{Value, ValueRef};

    let mut conn = new::<Sqlite>().await?;
    let _ = sqlx::query("INSERT INTO tweet ( id, text ) VALUES ( 6, 'Hello, World' )")
        .execute(&mut conn)
        .await?;
    static CALLED: AtomicBool = AtomicBool::new(false);
    let sqlite_value_stored: Arc<std::sync::Mutex<Option<_>>> = Default::default();
    // Using this string as a canary to ensure the callback doesn't get called with the wrong data pointer.
    let state = format!("test");
    conn.lock_handle().await?.set_preupdate_hook({
        let sqlite_value_stored = sqlite_value_stored.clone();
        move |result| {
            assert_eq!(state, "test");
            assert_eq!(result.operation, SqliteOperation::Update);
            assert_eq!(result.database, "main");
            assert_eq!(result.table, "tweet");

            assert_eq!(4, result.get_column_count());
            assert_eq!(4, result.get_column_count());

            assert_eq!(2, result.get_old_row_id().unwrap());
            assert_eq!(2, result.get_new_row_id().unwrap());

            assert_eq!(0, result.get_query_depth());
            assert_eq!(0, result.get_query_depth());

            assert_eq!(
                6,
                <i64 as Decode<Sqlite>>::decode(result.get_old_column_value(0).unwrap()).unwrap()
            );
            assert_eq!(
                6,
                <i64 as Decode<Sqlite>>::decode(result.get_new_column_value(0).unwrap()).unwrap()
            );

            assert_eq!(
                "Hello, World",
                <String as Decode<Sqlite>>::decode(result.get_old_column_value(1).unwrap())
                    .unwrap()
            );
            assert_eq!(
                "Hello, World2",
                <String as Decode<Sqlite>>::decode(result.get_new_column_value(1).unwrap())
                    .unwrap()
            );
            *sqlite_value_stored.lock().unwrap() =
                Some(result.get_old_column_value(0).unwrap().to_owned());

            // out of bounds access should return an error
            assert!(result.get_old_column_value(4).is_err());
            assert!(result.get_new_column_value(4).is_err());

            CALLED.store(true, Ordering::Relaxed);
        }
    });

    let _ = sqlx::query("UPDATE tweet SET text = 'Hello, World2' WHERE id = 6")
        .execute(&mut conn)
        .await?;

    assert!(CALLED.load(Ordering::Relaxed));
    conn.lock_handle().await?.remove_preupdate_hook();
    let _ = sqlx::query("DELETE FROM tweet where id = 6")
        .execute(&mut conn)
        .await?;
    // Ensure that taking an owned SqliteValue maintains a valid reference after the callback returns
    assert_eq!(
        6,
        <i64 as Decode<Sqlite>>::decode(
            sqlite_value_stored.lock().unwrap().take().unwrap().as_ref()
        )
        .unwrap()
    );
    Ok(())
}

#[cfg(feature = "sqlite-preupdate-hook")]
#[sqlx_macros::test]
async fn test_multiple_set_preupdate_hook_calls_drop_old_handler() -> anyhow::Result<()> {
    let ref_counted_object = Arc::new(0);
    assert_eq!(1, Arc::strong_count(&ref_counted_object));

    {
        let mut conn = new::<Sqlite>().await?;

        let o = ref_counted_object.clone();
        conn.lock_handle().await?.set_preupdate_hook(move |_| {
            println!("{o:?}");
        });
        assert_eq!(2, Arc::strong_count(&ref_counted_object));

        let o = ref_counted_object.clone();
        conn.lock_handle().await?.set_preupdate_hook(move |_| {
            println!("{o:?}");
        });
        assert_eq!(2, Arc::strong_count(&ref_counted_object));

        let o = ref_counted_object.clone();
        conn.lock_handle().await?.set_preupdate_hook(move |_| {
            println!("{o:?}");
        });
        assert_eq!(2, Arc::strong_count(&ref_counted_object));

        conn.lock_handle().await?.remove_preupdate_hook();
    }

    assert_eq!(1, Arc::strong_count(&ref_counted_object));
    Ok(())
}

#[sqlx_macros::test]
<<<<<<< HEAD
async fn it_can_use_transaction_options() -> anyhow::Result<()> {
    async fn check_txn_state(conn: &mut SqliteConnection, expected: SqliteTransactionState) {
        let state = transaction_state(&mut conn.lock_handle().await.unwrap());
        assert_eq!(state, expected);
    }

    let mut conn = SqliteConnectOptions::new()
        .in_memory(true)
        .connect()
        .await
        .unwrap();

    check_txn_state(&mut conn, SqliteTransactionState::None).await;

    let mut tx = conn.begin_with("BEGIN DEFERRED").await?;
    check_txn_state(&mut tx, SqliteTransactionState::None).await;
    drop(tx);

    let mut tx = conn.begin_with("BEGIN IMMEDIATE").await?;
    check_txn_state(&mut tx, SqliteTransactionState::Write).await;
    drop(tx);

    let mut tx = conn.begin_with("BEGIN EXCLUSIVE").await?;
    check_txn_state(&mut tx, SqliteTransactionState::Write).await;
    drop(tx);

    Ok(())
}

fn transaction_state(handle: &mut LockedSqliteHandle) -> SqliteTransactionState {
    use libsqlite3_sys::{sqlite3_txn_state, SQLITE_TXN_NONE, SQLITE_TXN_READ, SQLITE_TXN_WRITE};

    let unchecked_state =
        unsafe { sqlite3_txn_state(handle.as_raw_handle().as_ptr(), std::ptr::null()) };
    match unchecked_state {
        SQLITE_TXN_NONE => SqliteTransactionState::None,
        SQLITE_TXN_READ => SqliteTransactionState::Read,
        SQLITE_TXN_WRITE => SqliteTransactionState::Write,
        _ => panic!("unknown txn state: {unchecked_state}"),
    }
}

#[derive(Clone, Copy, Debug, PartialEq, Eq)]
enum SqliteTransactionState {
    None,
    Read,
    Write,
=======
async fn test_get_last_error() -> anyhow::Result<()> {
    let mut conn = new::<Sqlite>().await?;

    let _ = sqlx::query("select 1").fetch_one(&mut conn).await?;

    {
        let mut handle = conn.lock_handle().await?;
        assert!(handle.last_error().is_none());
    }

    let _ = sqlx::query("invalid statement").fetch_one(&mut conn).await;

    {
        let mut handle = conn.lock_handle().await?;
        assert!(handle.last_error().is_some());
    }

    Ok(())
}

#[sqlx_macros::test]
async fn test_serialize_deserialize() -> anyhow::Result<()> {
    let mut conn = SqliteConnection::connect("sqlite::memory:").await?;

    sqlx::raw_sql("create table foo(bar integer not null, baz text not null)")
        .execute(&mut conn)
        .await?;

    sqlx::query("insert into foo(bar, baz) values (1234, 'Lorem ipsum'), (5678, 'dolor sit amet')")
        .execute(&mut conn)
        .await?;

    let serialized = conn.serialize(None).await?;

    // Close and open a new connection to ensure cleanliness.
    conn.close().await?;
    let mut conn = SqliteConnection::connect("sqlite::memory:").await?;

    conn.deserialize(None, serialized, false).await?;

    let rows = sqlx::query_as::<_, (i32, String)>("select bar, baz from foo")
        .fetch_all(&mut conn)
        .await?;

    assert_eq!(rows.len(), 2);

    assert_eq!(rows[0].0, 1234);
    assert_eq!(rows[0].1, "Lorem ipsum");

    assert_eq!(rows[1].0, 5678);
    assert_eq!(rows[1].1, "dolor sit amet");

    Ok(())
}
#[sqlx_macros::test]
async fn test_serialize_deserialize_with_schema() -> anyhow::Result<()> {
    let mut conn = SqliteConnection::connect("sqlite::memory:").await?;

    sqlx::raw_sql(
        "attach ':memory:' as foo; create table foo.foo(bar integer not null, baz text not null)",
    )
    .execute(&mut conn)
    .await?;

    sqlx::query(
        "insert into foo.foo(bar, baz) values (1234, 'Lorem ipsum'), (5678, 'dolor sit amet')",
    )
    .execute(&mut conn)
    .await?;

    let serialized = conn.serialize(Some("foo")).await?;

    // Close and open a new connection to ensure cleanliness.
    conn.close().await?;
    let mut conn = SqliteConnection::connect("sqlite::memory:").await?;

    // Unexpected quirk: the schema must exist before deserialization.
    sqlx::raw_sql("attach ':memory:' as foo")
        .execute(&mut conn)
        .await?;

    conn.deserialize(Some("foo"), serialized, false).await?;

    let rows = sqlx::query_as::<_, (i32, String)>("select bar, baz from foo.foo")
        .fetch_all(&mut conn)
        .await?;

    assert_eq!(rows.len(), 2);

    assert_eq!(rows[0].0, 1234);
    assert_eq!(rows[0].1, "Lorem ipsum");

    assert_eq!(rows[1].0, 5678);
    assert_eq!(rows[1].1, "dolor sit amet");

    Ok(())
}

#[sqlx_macros::test]
async fn test_serialize_nonexistent_schema() -> anyhow::Result<()> {
    let mut conn = SqliteConnection::connect("sqlite::memory:").await?;

    let err = conn
        .serialize(Some("foobar"))
        .await
        .expect_err("an error should have been returned");

    let sqlx::Error::Database(dbe) = err else {
        panic!("expected DatabaseError: {err:?}")
    };

    assert_eq!(dbe.code().as_deref(), Some("1"));
    assert_eq!(dbe.message(), "database foobar does not exist");

    Ok(())
}

#[sqlx_macros::test]
async fn test_serialize_invalid_schema() -> anyhow::Result<()> {
    let mut conn = SqliteConnection::connect("sqlite::memory:").await?;

    let err = conn
        .serialize(Some("foo\0bar"))
        .await
        .expect_err("an error should have been returned");

    let sqlx::Error::InvalidArgument(msg) = err else {
        panic!("expected InvalidArgument: {err:?}")
    };

    assert_eq!(
        msg,
        "schema name \"foo\\0bar\" contains a zero byte at index 3"
    );

    Ok(())
>>>>>>> 5c573e15
}<|MERGE_RESOLUTION|>--- conflicted
+++ resolved
@@ -6,11 +6,7 @@
     query, sqlite::Sqlite, sqlite::SqliteRow, Column, ConnectOptions, Connection, Executor, Row,
     SqliteConnection, SqlitePool, Statement, TypeInfo,
 };
-<<<<<<< HEAD
-use sqlx::{Value, ValueRef};
 use sqlx_sqlite::LockedSqliteHandle;
-=======
->>>>>>> 5c573e15
 use sqlx_test::new;
 use std::sync::atomic::{AtomicBool, Ordering};
 use std::sync::Arc;
@@ -1184,7 +1180,145 @@
 }
 
 #[sqlx_macros::test]
-<<<<<<< HEAD
+async fn test_get_last_error() -> anyhow::Result<()> {
+    let mut conn = new::<Sqlite>().await?;
+
+    let _ = sqlx::query("select 1").fetch_one(&mut conn).await?;
+
+    {
+        let mut handle = conn.lock_handle().await?;
+        assert!(handle.last_error().is_none());
+    }
+
+    let _ = sqlx::query("invalid statement").fetch_one(&mut conn).await;
+
+    {
+        let mut handle = conn.lock_handle().await?;
+        assert!(handle.last_error().is_some());
+    }
+
+    Ok(())
+}
+
+#[sqlx_macros::test]
+async fn test_serialize_deserialize() -> anyhow::Result<()> {
+    let mut conn = SqliteConnection::connect("sqlite::memory:").await?;
+
+    sqlx::raw_sql("create table foo(bar integer not null, baz text not null)")
+        .execute(&mut conn)
+        .await?;
+
+    sqlx::query("insert into foo(bar, baz) values (1234, 'Lorem ipsum'), (5678, 'dolor sit amet')")
+        .execute(&mut conn)
+        .await?;
+
+    let serialized = conn.serialize(None).await?;
+
+    // Close and open a new connection to ensure cleanliness.
+    conn.close().await?;
+    let mut conn = SqliteConnection::connect("sqlite::memory:").await?;
+
+    conn.deserialize(None, serialized, false).await?;
+
+    let rows = sqlx::query_as::<_, (i32, String)>("select bar, baz from foo")
+        .fetch_all(&mut conn)
+        .await?;
+
+    assert_eq!(rows.len(), 2);
+
+    assert_eq!(rows[0].0, 1234);
+    assert_eq!(rows[0].1, "Lorem ipsum");
+
+    assert_eq!(rows[1].0, 5678);
+    assert_eq!(rows[1].1, "dolor sit amet");
+
+    Ok(())
+}
+#[sqlx_macros::test]
+async fn test_serialize_deserialize_with_schema() -> anyhow::Result<()> {
+    let mut conn = SqliteConnection::connect("sqlite::memory:").await?;
+
+    sqlx::raw_sql(
+        "attach ':memory:' as foo; create table foo.foo(bar integer not null, baz text not null)",
+    )
+    .execute(&mut conn)
+    .await?;
+
+    sqlx::query(
+        "insert into foo.foo(bar, baz) values (1234, 'Lorem ipsum'), (5678, 'dolor sit amet')",
+    )
+    .execute(&mut conn)
+    .await?;
+
+    let serialized = conn.serialize(Some("foo")).await?;
+
+    // Close and open a new connection to ensure cleanliness.
+    conn.close().await?;
+    let mut conn = SqliteConnection::connect("sqlite::memory:").await?;
+
+    // Unexpected quirk: the schema must exist before deserialization.
+    sqlx::raw_sql("attach ':memory:' as foo")
+        .execute(&mut conn)
+        .await?;
+
+    conn.deserialize(Some("foo"), serialized, false).await?;
+
+    let rows = sqlx::query_as::<_, (i32, String)>("select bar, baz from foo.foo")
+        .fetch_all(&mut conn)
+        .await?;
+
+    assert_eq!(rows.len(), 2);
+
+    assert_eq!(rows[0].0, 1234);
+    assert_eq!(rows[0].1, "Lorem ipsum");
+
+    assert_eq!(rows[1].0, 5678);
+    assert_eq!(rows[1].1, "dolor sit amet");
+
+    Ok(())
+}
+
+#[sqlx_macros::test]
+async fn test_serialize_nonexistent_schema() -> anyhow::Result<()> {
+    let mut conn = SqliteConnection::connect("sqlite::memory:").await?;
+
+    let err = conn
+        .serialize(Some("foobar"))
+        .await
+        .expect_err("an error should have been returned");
+
+    let sqlx::Error::Database(dbe) = err else {
+        panic!("expected DatabaseError: {err:?}")
+    };
+
+    assert_eq!(dbe.code().as_deref(), Some("1"));
+    assert_eq!(dbe.message(), "database foobar does not exist");
+
+    Ok(())
+}
+
+#[sqlx_macros::test]
+async fn test_serialize_invalid_schema() -> anyhow::Result<()> {
+    let mut conn = SqliteConnection::connect("sqlite::memory:").await?;
+
+    let err = conn
+        .serialize(Some("foo\0bar"))
+        .await
+        .expect_err("an error should have been returned");
+
+    let sqlx::Error::InvalidArgument(msg) = err else {
+        panic!("expected InvalidArgument: {err:?}")
+    };
+
+    assert_eq!(
+        msg,
+        "schema name \"foo\\0bar\" contains a zero byte at index 3"
+    );
+
+    Ok(())
+}
+
+#[sqlx_macros::test]
 async fn it_can_use_transaction_options() -> anyhow::Result<()> {
     async fn check_txn_state(conn: &mut SqliteConnection, expected: SqliteTransactionState) {
         let state = transaction_state(&mut conn.lock_handle().await.unwrap());
@@ -1232,142 +1366,4 @@
     None,
     Read,
     Write,
-=======
-async fn test_get_last_error() -> anyhow::Result<()> {
-    let mut conn = new::<Sqlite>().await?;
-
-    let _ = sqlx::query("select 1").fetch_one(&mut conn).await?;
-
-    {
-        let mut handle = conn.lock_handle().await?;
-        assert!(handle.last_error().is_none());
-    }
-
-    let _ = sqlx::query("invalid statement").fetch_one(&mut conn).await;
-
-    {
-        let mut handle = conn.lock_handle().await?;
-        assert!(handle.last_error().is_some());
-    }
-
-    Ok(())
-}
-
-#[sqlx_macros::test]
-async fn test_serialize_deserialize() -> anyhow::Result<()> {
-    let mut conn = SqliteConnection::connect("sqlite::memory:").await?;
-
-    sqlx::raw_sql("create table foo(bar integer not null, baz text not null)")
-        .execute(&mut conn)
-        .await?;
-
-    sqlx::query("insert into foo(bar, baz) values (1234, 'Lorem ipsum'), (5678, 'dolor sit amet')")
-        .execute(&mut conn)
-        .await?;
-
-    let serialized = conn.serialize(None).await?;
-
-    // Close and open a new connection to ensure cleanliness.
-    conn.close().await?;
-    let mut conn = SqliteConnection::connect("sqlite::memory:").await?;
-
-    conn.deserialize(None, serialized, false).await?;
-
-    let rows = sqlx::query_as::<_, (i32, String)>("select bar, baz from foo")
-        .fetch_all(&mut conn)
-        .await?;
-
-    assert_eq!(rows.len(), 2);
-
-    assert_eq!(rows[0].0, 1234);
-    assert_eq!(rows[0].1, "Lorem ipsum");
-
-    assert_eq!(rows[1].0, 5678);
-    assert_eq!(rows[1].1, "dolor sit amet");
-
-    Ok(())
-}
-#[sqlx_macros::test]
-async fn test_serialize_deserialize_with_schema() -> anyhow::Result<()> {
-    let mut conn = SqliteConnection::connect("sqlite::memory:").await?;
-
-    sqlx::raw_sql(
-        "attach ':memory:' as foo; create table foo.foo(bar integer not null, baz text not null)",
-    )
-    .execute(&mut conn)
-    .await?;
-
-    sqlx::query(
-        "insert into foo.foo(bar, baz) values (1234, 'Lorem ipsum'), (5678, 'dolor sit amet')",
-    )
-    .execute(&mut conn)
-    .await?;
-
-    let serialized = conn.serialize(Some("foo")).await?;
-
-    // Close and open a new connection to ensure cleanliness.
-    conn.close().await?;
-    let mut conn = SqliteConnection::connect("sqlite::memory:").await?;
-
-    // Unexpected quirk: the schema must exist before deserialization.
-    sqlx::raw_sql("attach ':memory:' as foo")
-        .execute(&mut conn)
-        .await?;
-
-    conn.deserialize(Some("foo"), serialized, false).await?;
-
-    let rows = sqlx::query_as::<_, (i32, String)>("select bar, baz from foo.foo")
-        .fetch_all(&mut conn)
-        .await?;
-
-    assert_eq!(rows.len(), 2);
-
-    assert_eq!(rows[0].0, 1234);
-    assert_eq!(rows[0].1, "Lorem ipsum");
-
-    assert_eq!(rows[1].0, 5678);
-    assert_eq!(rows[1].1, "dolor sit amet");
-
-    Ok(())
-}
-
-#[sqlx_macros::test]
-async fn test_serialize_nonexistent_schema() -> anyhow::Result<()> {
-    let mut conn = SqliteConnection::connect("sqlite::memory:").await?;
-
-    let err = conn
-        .serialize(Some("foobar"))
-        .await
-        .expect_err("an error should have been returned");
-
-    let sqlx::Error::Database(dbe) = err else {
-        panic!("expected DatabaseError: {err:?}")
-    };
-
-    assert_eq!(dbe.code().as_deref(), Some("1"));
-    assert_eq!(dbe.message(), "database foobar does not exist");
-
-    Ok(())
-}
-
-#[sqlx_macros::test]
-async fn test_serialize_invalid_schema() -> anyhow::Result<()> {
-    let mut conn = SqliteConnection::connect("sqlite::memory:").await?;
-
-    let err = conn
-        .serialize(Some("foo\0bar"))
-        .await
-        .expect_err("an error should have been returned");
-
-    let sqlx::Error::InvalidArgument(msg) = err else {
-        panic!("expected InvalidArgument: {err:?}")
-    };
-
-    assert_eq!(
-        msg,
-        "schema name \"foo\\0bar\" contains a zero byte at index 3"
-    );
-
-    Ok(())
->>>>>>> 5c573e15
 }