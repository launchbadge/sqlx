--- conflicted
+++ resolved
@@ -1,13 +1,8 @@
 use futures::TryStreamExt;
-<<<<<<< HEAD
 use sqlx::{
     query, sqlite::Sqlite, sqlite::SqliteRow, Connect, Connection, Executor, Row, SqliteConnection,
     SqlitePool,
 };
-=======
-use sqlx::sqlite::{Sqlite, SqliteConnection, SqlitePool, SqliteRow};
-use sqlx::{query, Connect, Connection, Executor, Row};
->>>>>>> 921878ad
 use sqlx_test::new;
 
 #[sqlx_macros::test]
