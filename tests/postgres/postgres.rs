use futures::{Stream, StreamExt, TryStreamExt};

use sqlx::postgres::types::Oid;
use sqlx::postgres::{
    PgAdvisoryLock, PgConnectOptions, PgConnection, PgDatabaseError, PgErrorPosition, PgListener,
    PgPoolOptions, PgRow, PgSeverity, Postgres, PG_COPY_MAX_DATA_LEN,
};
use sqlx::{Column, Connection, Executor, Row, Statement, TypeInfo};
use sqlx_core::{bytes::Bytes, error::BoxDynError};
use sqlx_test::{new, pool, setup_if_needed};
use std::env;
use std::pin::{pin, Pin};
use std::sync::Arc;
use std::time::Duration;

#[sqlx_macros::test]
async fn it_connects() -> anyhow::Result<()> {
    let mut conn = new::<Postgres>().await?;

    let value = sqlx::query("select 1 + 1")
        .try_map(|row: PgRow| row.try_get::<i32, _>(0))
        .fetch_one(&mut conn)
        .await?;

    assert_eq!(2i32, value);

    Ok(())
}

#[sqlx_macros::test]
async fn it_can_select_void() -> anyhow::Result<()> {
    let mut conn = new::<Postgres>().await?;

    // pg_notify just happens to be a function that returns void
    let _: () = sqlx::query_scalar("select pg_notify('chan', 'message');")
        .fetch_one(&mut conn)
        .await?;

    Ok(())
}

#[sqlx_macros::test]
async fn it_pings() -> anyhow::Result<()> {
    let mut conn = new::<Postgres>().await?;

    conn.ping().await?;

    Ok(())
}

#[sqlx_macros::test]
async fn it_pings_after_suspended_query() -> anyhow::Result<()> {
    let mut conn = new::<Postgres>().await?;

    sqlx::raw_sql("create temporary table processed_row(val int4 primary key)")
        .execute(&mut conn)
        .await?;

    // This query wants to return 50 rows but we only read the first one.
    // This will return a `SuspendedPortal` that the driver currently ignores.
    let _: i32 = sqlx::query_scalar(
        r#"
            insert into processed_row(val)
            select * from generate_series(1, 50)
            returning val
        "#,
    )
    .fetch_one(&mut conn)
    .await?;

    // `Sync` closes the current autocommit transaction which presumably includes closing any
    // suspended portals.
    conn.ping().await?;

    // Make sure that all the values got inserted even though we only read the first one back.
    let count: i64 = sqlx::query_scalar("select count(*) from processed_row")
        .fetch_one(&mut conn)
        .await?;

    assert_eq!(count, 50);

    Ok(())
}

#[sqlx_macros::test]
async fn it_maths() -> anyhow::Result<()> {
    let mut conn = new::<Postgres>().await?;

    let value = sqlx::query("select 1 + $1::int")
        .bind(5_i32)
        .try_map(|row: PgRow| row.try_get::<i32, _>(0))
        .fetch_one(&mut conn)
        .await?;

    assert_eq!(6i32, value);

    Ok(())
}

#[sqlx_macros::test]
async fn it_can_inspect_errors() -> anyhow::Result<()> {
    let mut conn = new::<Postgres>().await?;

    let res: Result<_, sqlx::Error> = sqlx::query("select f").execute(&mut conn).await;
    let err = res.unwrap_err();

    // can also do [as_database_error] or use `match ..`
    let err = err.into_database_error().unwrap();

    assert_eq!(err.message(), "column \"f\" does not exist");
    assert_eq!(err.code().as_deref(), Some("42703"));

    // can also do [downcast_ref]
    let err: Box<PgDatabaseError> = err.downcast();

    assert_eq!(err.severity(), PgSeverity::Error);
    assert_eq!(err.message(), "column \"f\" does not exist");
    assert_eq!(err.code(), "42703");
    assert_eq!(err.position(), Some(PgErrorPosition::Original(8)));
    assert_eq!(err.routine(), Some("errorMissingColumn"));
    assert_eq!(err.constraint(), None);

    Ok(())
}

#[sqlx_macros::test]
async fn it_can_inspect_constraint_errors() -> anyhow::Result<()> {
    let mut conn = new::<Postgres>().await?;

    let res: Result<_, sqlx::Error> =
        sqlx::query("INSERT INTO products VALUES (1, 'Product 1', 0);")
            .execute(&mut conn)
            .await;
    let err = res.unwrap_err();

    // can also do [as_database_error] or use `match ..`
    let err = err.into_database_error().unwrap();

    assert_eq!(
        err.message(),
        "new row for relation \"products\" violates check constraint \"products_price_check\""
    );
    assert_eq!(err.code().as_deref(), Some("23514"));

    // can also do [downcast_ref]
    let err: Box<PgDatabaseError> = err.downcast();

    assert_eq!(err.severity(), PgSeverity::Error);
    assert_eq!(
        err.message(),
        "new row for relation \"products\" violates check constraint \"products_price_check\""
    );
    assert_eq!(err.code(), "23514");
    assert_eq!(err.position(), None);
    assert_eq!(err.routine(), Some("ExecConstraints"));
    assert_eq!(err.constraint(), Some("products_price_check"));

    Ok(())
}

#[sqlx_macros::test]
async fn it_executes() -> anyhow::Result<()> {
    let mut conn = new::<Postgres>().await?;

    let _ = conn
        .execute(
            r#"
CREATE TEMPORARY TABLE users (id INTEGER PRIMARY KEY);
            "#,
        )
        .await?;

    for index in 1..=10_i32 {
        let done = sqlx::query("INSERT INTO users (id) VALUES ($1)")
            .bind(index)
            .execute(&mut conn)
            .await?;

        assert_eq!(done.rows_affected(), 1);
    }

    let sum: i32 = sqlx::query("SELECT id FROM users")
        .try_map(|row: PgRow| row.try_get::<i32, _>(0))
        .fetch(&mut conn)
        .try_fold(0_i32, |acc, x| async move { Ok(acc + x) })
        .await?;

    assert_eq!(sum, 55);

    Ok(())
}

#[sqlx_macros::test]
async fn it_can_nest_map() -> anyhow::Result<()> {
    let mut conn = new::<Postgres>().await?;

    let res = sqlx::query("SELECT 5")
        .map(|row: PgRow| row.get(0))
        .map(|int: i32| int.to_string())
        .fetch_one(&mut conn)
        .await?;

    assert_eq!(res, "5");

    Ok(())
}

#[cfg(feature = "json")]
#[sqlx_macros::test]
async fn it_describes_and_inserts_json_and_jsonb() -> anyhow::Result<()> {
    let mut conn = new::<Postgres>().await?;

    let _ = conn
        .execute(
            r#"
CREATE TEMPORARY TABLE json_stuff (obj json, obj2 jsonb);
            "#,
        )
        .await?;

    let query = "INSERT INTO json_stuff (obj, obj2) VALUES ($1, $2)";
    let _ = conn.describe(query).await?;

    let done = sqlx::query(query)
        .bind(serde_json::json!({ "a": "a" }))
        .bind(serde_json::json!({ "a": "a" }))
        .execute(&mut conn)
        .await?;

    assert_eq!(done.rows_affected(), 1);

    Ok(())
}

#[sqlx_macros::test]
async fn it_works_with_cache_disabled() -> anyhow::Result<()> {
    setup_if_needed();

    let mut url = url::Url::parse(&env::var("DATABASE_URL")?)?;
    url.query_pairs_mut()
        .append_pair("statement-cache-capacity", "0");

    let mut conn = PgConnection::connect(url.as_ref()).await?;

    for index in 1..=10_i32 {
        let _ = sqlx::query("SELECT $1")
            .bind(index)
            .execute(&mut conn)
            .await?;
    }

    Ok(())
}

#[sqlx_macros::test]
async fn it_executes_with_pool() -> anyhow::Result<()> {
    let pool = sqlx_test::pool::<Postgres>().await?;

    let rows = pool.fetch_all("SELECT 1; SElECT 2").await?;

    assert_eq!(rows.len(), 2);

    Ok(())
}

// https://github.com/launchbadge/sqlx/issues/104
#[sqlx_macros::test]
async fn it_can_return_interleaved_nulls_issue_104() -> anyhow::Result<()> {
    let mut conn = new::<Postgres>().await?;

    let tuple = sqlx::query("SELECT NULL, 10::INT, NULL, 20::INT, NULL, 40::INT, NULL, 80::INT")
        .map(|row: PgRow| {
            (
                row.get::<Option<i32>, _>(0),
                row.get::<Option<i32>, _>(1),
                row.get::<Option<i32>, _>(2),
                row.get::<Option<i32>, _>(3),
                row.get::<Option<i32>, _>(4),
                row.get::<Option<i32>, _>(5),
                row.get::<Option<i32>, _>(6),
                row.get::<Option<i32>, _>(7),
            )
        })
        .fetch_one(&mut conn)
        .await?;

    assert_eq!(tuple.0, None);
    assert_eq!(tuple.1, Some(10));
    assert_eq!(tuple.2, None);
    assert_eq!(tuple.3, Some(20));
    assert_eq!(tuple.4, None);
    assert_eq!(tuple.5, Some(40));
    assert_eq!(tuple.6, None);
    assert_eq!(tuple.7, Some(80));

    Ok(())
}

#[sqlx_macros::test]
async fn it_can_fail_and_recover() -> anyhow::Result<()> {
    let mut conn = new::<Postgres>().await?;

    for i in 0..10 {
        // make a query that will fail
        let res = conn
            .execute("INSERT INTO not_found (column) VALUES (10)")
            .await;

        assert!(res.is_err());

        // now try and use the connection
        let val: i32 = conn.fetch_one(&*format!("SELECT {i}::int4")).await?.get(0);

        assert_eq!(val, i);
    }

    Ok(())
}

#[sqlx_macros::test]
async fn it_can_fail_and_recover_with_pool() -> anyhow::Result<()> {
    let pool = sqlx_test::pool::<Postgres>().await?;

    for i in 0..10 {
        // make a query that will fail
        let res = pool
            .execute("INSERT INTO not_found (column) VALUES (10)")
            .await;

        assert!(res.is_err());

        // now try and use the connection
        let val: i32 = pool.fetch_one(&*format!("SELECT {i}::int4")).await?.get(0);

        assert_eq!(val, i);
    }

    Ok(())
}

#[sqlx_macros::test]
async fn it_can_query_scalar() -> anyhow::Result<()> {
    let mut conn = new::<Postgres>().await?;

    let scalar: i32 = sqlx::query_scalar("SELECT 42").fetch_one(&mut conn).await?;
    assert_eq!(scalar, 42);

    let scalar: Option<i32> = sqlx::query_scalar("SELECT 42").fetch_one(&mut conn).await?;
    assert_eq!(scalar, Some(42));

    let scalar: Option<i32> = sqlx::query_scalar("SELECT NULL")
        .fetch_one(&mut conn)
        .await?;
    assert_eq!(scalar, None);

    let scalar: Option<i64> = sqlx::query_scalar("SELECT 42::bigint")
        .fetch_optional(&mut conn)
        .await?;
    assert_eq!(scalar, Some(42));

    let scalar: Option<i16> = sqlx::query_scalar("").fetch_optional(&mut conn).await?;
    assert_eq!(scalar, None);

    Ok(())
}

#[sqlx_macros::test]
/// This is separate from `it_can_query_scalar` because while implementing it I ran into a
/// bug which that prevented `Vec<i32>` from compiling but allowed Vec<Option<i32>>.
async fn it_can_query_all_scalar() -> anyhow::Result<()> {
    let mut conn = new::<Postgres>().await?;

    let scalar: Vec<i32> = sqlx::query_scalar("SELECT $1")
        .bind(42)
        .fetch_all(&mut conn)
        .await?;
    assert_eq!(scalar, vec![42]);

    let scalar: Vec<Option<i32>> = sqlx::query_scalar("SELECT $1 UNION ALL SELECT NULL")
        .bind(42)
        .fetch_all(&mut conn)
        .await?;
    assert_eq!(scalar, vec![Some(42), None]);

    Ok(())
}

#[ignore]
#[sqlx_macros::test]
async fn copy_can_work_with_failed_transactions() -> anyhow::Result<()> {
    let mut conn = new::<Postgres>().await?;

    // We're using a (local) statement_timeout to simulate a runtime failure, as opposed to
    // a parse/plan failure.
    let mut tx = conn.begin().await?;
    let _ = sqlx::query("SELECT pg_catalog.set_config($1, $2, true)")
        .bind("statement_timeout")
        .bind("1ms")
        .execute(tx.as_mut())
        .await?;

    let mut copy_out: Pin<
        Box<dyn Stream<Item = Result<Bytes, sqlx::Error>> + Send>,
    > = (&mut tx)
        .copy_out_raw("COPY (SELECT nspname FROM pg_catalog.pg_namespace WHERE pg_sleep(0.001) IS NULL) TO STDOUT")
        .await?;

    while copy_out.try_next().await.is_ok() {}
    drop(copy_out);

    tx.rollback().await?;

    // conn should be usable again, as we explictly rolled back the transaction
    let got: i32 = sqlx::query_scalar("SELECT 1")
        .fetch_one(conn.as_mut())
        .await?;
    assert_eq!(1, got);

    Ok(())
}

#[sqlx_macros::test]
async fn it_can_work_with_failed_transactions() -> anyhow::Result<()> {
    let mut conn = new::<Postgres>().await?;

    // We're using a (local) statement_timeout to simulate a runtime failure, as opposed to
    // a parse/plan failure.
    let mut tx = conn.begin().await?;
    let _ = sqlx::query("SELECT pg_catalog.set_config($1, $2, true)")
        .bind("statement_timeout")
        .bind("1ms")
        .execute(tx.as_mut())
        .await?;

    assert!(sqlx::query("SELECT 1 WHERE pg_sleep(0.30) IS NULL")
        .fetch_one(tx.as_mut())
        .await
        .is_err());
    tx.rollback().await?;

    // conn should be usable again, as we explictly rolled back the transaction
    let got: i32 = sqlx::query_scalar("SELECT 1")
        .fetch_one(conn.as_mut())
        .await?;
    assert_eq!(1, got);

    Ok(())
}

#[sqlx_macros::test]
async fn it_can_work_with_transactions() -> anyhow::Result<()> {
    let mut conn = new::<Postgres>().await?;

    conn.execute("CREATE TABLE IF NOT EXISTS _sqlx_users_1922 (id INTEGER PRIMARY KEY)")
        .await?;

    conn.execute("TRUNCATE _sqlx_users_1922").await?;

    // begin .. rollback

    let mut tx = conn.begin().await?;

    sqlx::query("INSERT INTO _sqlx_users_1922 (id) VALUES ($1)")
        .bind(10_i32)
        .execute(&mut *tx)
        .await?;

    tx.rollback().await?;

    let (count,): (i64,) = sqlx::query_as("SELECT COUNT(*) FROM _sqlx_users_1922")
        .fetch_one(&mut conn)
        .await?;

    assert_eq!(count, 0);

    // begin .. commit

    let mut tx = conn.begin().await?;

    sqlx::query("INSERT INTO _sqlx_users_1922 (id) VALUES ($1)")
        .bind(10_i32)
        .execute(&mut *tx)
        .await?;

    tx.commit().await?;

    let (count,): (i64,) = sqlx::query_as("SELECT COUNT(*) FROM _sqlx_users_1922")
        .fetch_one(&mut conn)
        .await?;

    assert_eq!(count, 1);

    // begin .. (drop)

    {
        let mut tx = conn.begin().await?;

        sqlx::query("INSERT INTO _sqlx_users_1922 (id) VALUES ($1)")
            .bind(20_i32)
            .execute(&mut *tx)
            .await?;
    }

    conn = new::<Postgres>().await?;

    let (count,): (i64,) = sqlx::query_as("SELECT COUNT(*) FROM _sqlx_users_1922")
        .fetch_one(&mut conn)
        .await?;

    assert_eq!(count, 1);

    Ok(())
}

#[sqlx_macros::test]
async fn it_can_work_with_nested_transactions() -> anyhow::Result<()> {
    let mut conn = new::<Postgres>().await?;
    assert!(!conn.is_in_transaction());

    conn.execute("CREATE TABLE IF NOT EXISTS _sqlx_users_2523 (id INTEGER PRIMARY KEY)")
        .await?;

    conn.execute("TRUNCATE _sqlx_users_2523").await?;

    // begin
    let mut tx = conn.begin().await?; // transaction
    assert!(tx.is_in_transaction());

    // insert a user
    sqlx::query("INSERT INTO _sqlx_users_2523 (id) VALUES ($1)")
        .bind(50_i32)
        .execute(&mut *tx)
        .await?;

    // begin once more
    let mut tx2 = tx.begin().await?; // savepoint
    assert!(tx2.is_in_transaction());

    // insert another user
    sqlx::query("INSERT INTO _sqlx_users_2523 (id) VALUES ($1)")
        .bind(10_i32)
        .execute(&mut *tx2)
        .await?;

    // never mind, rollback
    tx2.rollback().await?; // roll that one back
    assert!(tx.is_in_transaction());

    // did we really?
    let (count,): (i64,) = sqlx::query_as("SELECT COUNT(*) FROM _sqlx_users_2523")
        .fetch_one(&mut *tx)
        .await?;

    assert_eq!(count, 1);

    // actually, commit
    tx.commit().await?;
    assert!(!conn.is_in_transaction());

    // did we really?
    let (count,): (i64,) = sqlx::query_as("SELECT COUNT(*) FROM _sqlx_users_2523")
        .fetch_one(&mut conn)
        .await?;

    assert_eq!(count, 1);

    Ok(())
}

#[sqlx_macros::test]
async fn it_can_drop_multiple_transactions() -> anyhow::Result<()> {
    let mut conn = new::<Postgres>().await?;

    conn.execute("CREATE TABLE IF NOT EXISTS _sqlx_users_3952 (id INTEGER PRIMARY KEY)")
        .await?;

    conn.execute("TRUNCATE _sqlx_users_3952").await?;

    // begin .. (drop)

    // run 2 times to see what happens if we drop transactions repeatedly
    for _ in 0..2 {
        {
            let mut tx = conn.begin().await?;

            // do actually something before dropping
            let _user = sqlx::query("INSERT INTO _sqlx_users_3952 (id) VALUES ($1) RETURNING id")
                .bind(20_i32)
                .fetch_one(&mut *tx)
                .await?;
        }

        let (count,): (i64,) = sqlx::query_as("SELECT COUNT(*) FROM _sqlx_users_3952")
            .fetch_one(&mut conn)
            .await?;

        assert_eq!(count, 0);
    }

    Ok(())
}

// run with `cargo test --features postgres -- --ignored --nocapture pool_smoke_test`
#[ignore]
#[sqlx_macros::test]
async fn pool_smoke_test() -> anyhow::Result<()> {
    use futures::{future, task::Poll, Future};

    eprintln!("starting pool");

    let pool = PgPoolOptions::new()
        .acquire_timeout(Duration::from_secs(5))
        .min_connections(1)
        .max_connections(1)
        .connect(&dotenvy::var("DATABASE_URL")?)
        .await?;

    // spin up more tasks than connections available, and ensure we don't deadlock
    for i in 0..200 {
        let pool = pool.clone();
        sqlx_core::rt::spawn(async move {
            for j in 0.. {
                if let Err(e) = sqlx::query("select 1 + 1").execute(&pool).await {
                    // normal error at termination of the test
                    if matches!(e, sqlx::Error::PoolClosed) {
                        eprintln!("pool task {i} exiting normally after {j} iterations");
                    } else {
                        eprintln!("pool task {i} dying due to {e} after {j} iterations");
                    }
                    break;
                }

                // shouldn't be necessary if the pool is fair
                // sqlx_core::rt::yield_now().await;
            }
        });
    }

    // spawn a bunch of tasks that attempt to acquire but give up to ensure correct handling
    // of cancellations
    for _ in 0..50 {
        let pool = pool.clone();
        sqlx_core::rt::spawn(async move {
            while !pool.is_closed() {
                let mut acquire = pin!(pool.acquire());

                // poll the acquire future once to put the waiter in the queue
                future::poll_fn(move |cx| {
                    let _ = acquire.as_mut().poll(cx);
                    Poll::Ready(())
                })
                .await;

                // this one is necessary since this is a hot loop,
                // otherwise this task will never be descheduled
                sqlx_core::rt::yield_now().await;
            }
        });
    }

    eprintln!("sleeping for 30 seconds");

    sqlx_core::rt::sleep(Duration::from_secs(30)).await;

    // assert_eq!(pool.size(), 10);

    eprintln!("closing pool");

    sqlx_core::rt::timeout(Duration::from_secs(30), pool.close()).await?;

    eprintln!("pool closed successfully");

    Ok(())
}

#[sqlx_macros::test]
async fn test_invalid_query() -> anyhow::Result<()> {
    let mut conn = new::<Postgres>().await?;

    conn.execute("definitely not a correct query")
        .await
        .unwrap_err();

    let mut s = conn.fetch("select 1");
    let row = s.try_next().await?.unwrap();

    assert_eq!(row.get::<i32, _>(0), 1i32);

    Ok(())
}

/// Tests the edge case of executing a completely empty query string.
///
/// This gets flagged as an `EmptyQueryResponse` in Postgres. We
/// catch this and just return no rows.
#[sqlx_macros::test]
async fn test_empty_query() -> anyhow::Result<()> {
    let mut conn = new::<Postgres>().await?;
    let done = conn.execute("").await?;

    assert_eq!(done.rows_affected(), 0);

    Ok(())
}

/// Test a simple select expression. This should return the row.
#[sqlx_macros::test]
async fn test_select_expression() -> anyhow::Result<()> {
    let mut conn = new::<Postgres>().await?;

    let mut s = conn.fetch("SELECT 5");
    let row = s.try_next().await?.unwrap();

    assert!(5i32 == row.try_get::<i32, _>(0)?);

    Ok(())
}

/// Test that we can interleave reads and writes to the database
/// in one simple query. Using the `Cursor` API we should be
/// able to fetch from both queries in sequence.
#[sqlx_macros::test]
async fn test_multi_read_write() -> anyhow::Result<()> {
    let mut conn = new::<Postgres>().await?;

    let mut s = conn.fetch(
        "
CREATE TABLE IF NOT EXISTS _sqlx_test_postgres_5112 (
    id BIGSERIAL PRIMARY KEY,
    text TEXT NOT NULL
);

SELECT 'Hello World' as _1;

INSERT INTO _sqlx_test_postgres_5112 (text) VALUES ('this is a test');

SELECT id, text FROM _sqlx_test_postgres_5112;
    ",
    );

    let row = s.try_next().await?.unwrap();

    assert!("Hello World" == row.try_get::<&str, _>("_1")?);

    let row = s.try_next().await?.unwrap();

    let id: i64 = row.try_get("id")?;
    let text: &str = row.try_get("text")?;

    assert_eq!(1_i64, id);
    assert_eq!("this is a test", text);

    Ok(())
}

#[sqlx_macros::test]
async fn it_caches_statements() -> anyhow::Result<()> {
    let mut conn = new::<Postgres>().await?;

    for i in 0..2 {
        let row = sqlx::query("SELECT $1 AS val")
            .bind(Oid(i))
            .persistent(true)
            .fetch_one(&mut conn)
            .await?;

        let val: Oid = row.get("val");

        assert_eq!(Oid(i), val);
    }

    assert_eq!(1, conn.cached_statements_size());
    conn.clear_cached_statements().await?;
    assert_eq!(0, conn.cached_statements_size());

    for i in 0..2 {
        let row = sqlx::query("SELECT $1 AS val")
            .bind(Oid(i))
            .persistent(false)
            .fetch_one(&mut conn)
            .await?;

        let val: Oid = row.get("val");

        assert_eq!(Oid(i), val);
    }

    assert_eq!(0, conn.cached_statements_size());

    Ok(())
}

#[sqlx_macros::test]
async fn it_closes_statement_from_cache_issue_470() -> anyhow::Result<()> {
    sqlx_test::setup_if_needed();

    let mut options: PgConnectOptions = env::var("DATABASE_URL")?.parse().unwrap();

    // a capacity of 1 means that before each statement (after the first)
    // we will close the previous statement
    options = options.statement_cache_capacity(1);

    let mut conn = PgConnection::connect_with(&options).await?;

    for i in 0..5 {
        let row = sqlx::query(&*format!("SELECT {i}::int4 AS val"))
            .fetch_one(&mut conn)
            .await?;

        let val: i32 = row.get("val");

        assert_eq!(i, val);
    }

    assert_eq!(1, conn.cached_statements_size());

    Ok(())
}

#[sqlx_macros::test]
async fn it_closes_statements_when_not_persistent_issue_3850() -> anyhow::Result<()> {
    let mut conn = new::<Postgres>().await?;

    let _row = sqlx::query("SELECT $1 AS val")
        .bind(Oid(1))
        .persistent(false)
        .fetch_one(&mut conn)
        .await?;

    let row = sqlx::query("SELECT count(*) AS num_prepared_statements FROM pg_prepared_statements")
        .persistent(false)
        .fetch_one(&mut conn)
        .await?;

    let n: i64 = row.get("num_prepared_statements");
    assert_eq!(0, n, "no prepared statements should be open");

    Ok(())
}

#[sqlx_macros::test]
async fn it_sets_application_name() -> anyhow::Result<()> {
    sqlx_test::setup_if_needed();

    let mut options: PgConnectOptions = env::var("DATABASE_URL")?.parse().unwrap();
    options = options.application_name("some-name");

    let mut conn = PgConnection::connect_with(&options).await?;

    let row = sqlx::query("select current_setting('application_name') as app_name")
        .fetch_one(&mut conn)
        .await?;

    let val: String = row.get("app_name");

    assert_eq!("some-name", &val);

    Ok(())
}

#[sqlx_macros::test]
async fn it_can_handle_parameter_status_message_issue_484() -> anyhow::Result<()> {
    new::<Postgres>().await?.execute("SET NAMES 'UTF8'").await?;
    Ok(())
}

#[sqlx_macros::test]
async fn it_can_prepare_then_execute() -> anyhow::Result<()> {
    let mut conn = new::<Postgres>().await?;
    let mut tx = conn.begin().await?;

    let tweet_id: i64 =
        sqlx::query_scalar("INSERT INTO tweet ( text ) VALUES ( 'Hello, World' ) RETURNING id")
            .fetch_one(&mut *tx)
            .await?;

    let statement = tx.prepare("SELECT * FROM tweet WHERE id = $1").await?;

    assert_eq!(statement.column(0).name(), "id");
    assert_eq!(statement.column(1).name(), "created_at");
    assert_eq!(statement.column(2).name(), "text");
    assert_eq!(statement.column(3).name(), "owner_id");

    assert_eq!(statement.column(0).type_info().name(), "INT8");
    assert_eq!(statement.column(1).type_info().name(), "TIMESTAMPTZ");
    assert_eq!(statement.column(2).type_info().name(), "TEXT");
    assert_eq!(statement.column(3).type_info().name(), "INT8");

    let row = statement.query().bind(tweet_id).fetch_one(&mut *tx).await?;
    let tweet_text: &str = row.try_get("text")?;

    assert_eq!(tweet_text, "Hello, World");

    Ok(())
}

// repro is more reliable with the basic scheduler used by `#[tokio::test]`
#[cfg(feature = "_rt-tokio")]
#[tokio::test]
async fn test_issue_622() -> anyhow::Result<()> {
    use std::time::Instant;

    setup_if_needed();

    let pool = PgPoolOptions::new()
        .max_connections(1) // also fails with higher counts, e.g. 5
        .connect(&std::env::var("DATABASE_URL").unwrap())
        .await?;

    println!("pool state: {pool:?}");

    let mut handles = vec![];

    // given repro spawned 100 tasks but I found it reliably reproduced with 3
    for i in 0..3 {
        let pool = pool.clone();

        handles.push(sqlx_core::rt::spawn(async move {
            {
                let mut conn = pool.acquire().await.unwrap();

                let _ = sqlx::query("SELECT 1").fetch_one(&mut *conn).await.unwrap();

                // conn gets dropped here and should be returned to the pool
            }

            // (do some other work here without holding on to a connection)
            // this actually fixes the issue, depending on the timeout used
            // sqlx_core::rt::sleep(Duration::from_millis(500)).await;

            {
                let start = Instant::now();
                match pool.acquire().await {
                    Ok(conn) => {
                        println!("{} acquire took {:?}", i, start.elapsed());
                        drop(conn);
                    }
                    Err(e) => panic!("{i} acquire returned error: {e} pool state: {pool:?}"),
                }
            }

            Result::<(), anyhow::Error>::Ok(())
        }));
    }

    futures::future::try_join_all(handles).await?;

    Ok(())
}

#[sqlx_macros::test]
async fn test_describe_outer_join_nullable() -> anyhow::Result<()> {
    let mut conn = new::<Postgres>().await?;

    // test nullability inference for various joins

    // inner join, nullability should not be overridden
    // language=PostgreSQL
    let describe = conn
        .describe(
            "select tweet.id
    from tweet
    inner join products on products.name = tweet.text",
        )
        .await?;

    assert_eq!(describe.nullable(0), Some(false));

    // language=PostgreSQL
    let describe = conn
        .describe(
            "select tweet.id
from (values (null)) vals(val)
         left join tweet on false",
        )
        .await?;

    // tweet.id is marked NOT NULL but it's brought in from a left-join here
    // which should make it nullable
    assert_eq!(describe.nullable(0), Some(true));

    // make sure we don't mis-infer for the outer half of the join
    // language=PostgreSQL
    let describe = conn
        .describe(
            "select tweet1.id, tweet2.id
    from tweet tweet1
    left join tweet tweet2 on false",
        )
        .await?;

    assert_eq!(describe.nullable(0), Some(false));
    assert_eq!(describe.nullable(1), Some(true));

    // right join, nullability should be inverted
    // language=PostgreSQL
    let describe = conn
        .describe(
            "select tweet1.id, tweet2.id
    from tweet tweet1
    right join tweet tweet2 on false",
        )
        .await?;

    assert_eq!(describe.nullable(0), Some(true));
    assert_eq!(describe.nullable(1), Some(false));

    // full outer join, both tables are nullable
    // language=PostgreSQL
    let describe = conn
        .describe(
            "select tweet1.id, tweet2.id
    from tweet tweet1
    full join tweet tweet2 on false",
        )
        .await?;

    assert_eq!(describe.nullable(0), Some(true));
    assert_eq!(describe.nullable(1), Some(true));

    Ok(())
}

#[sqlx_macros::test]
async fn test_listener_cleanup() -> anyhow::Result<()> {
    use sqlx_core::rt::timeout;

    use sqlx::pool::PoolOptions;
    use sqlx::postgres::PgListener;

    // Create a connection on which to send notifications
    let mut notify_conn = new::<Postgres>().await?;

    // Create a pool with exactly one connection so we can
    // deterministically test the cleanup.
    let pool = PoolOptions::<Postgres>::new()
        .min_connections(1)
        .max_connections(1)
        .test_before_acquire(true)
        .connect(&env::var("DATABASE_URL")?)
        .await?;

    let mut listener = PgListener::connect_with(&pool).await?;
    listener.listen("test_channel").await?;

    // Checks for a notification on the test channel
    async fn try_recv(listener: &mut PgListener) -> anyhow::Result<bool> {
        match timeout(Duration::from_millis(100), listener.recv()).await {
            Ok(res) => {
                res?;
                Ok(true)
            }
            Err(_) => Ok(false),
        }
    }

    // Check no notification is received before one is sent
    assert!(!try_recv(&mut listener).await?, "Notification not sent");

    // Check notification is sent and received
    notify_conn.execute("NOTIFY test_channel").await?;
    assert!(
        try_recv(&mut listener).await?,
        "Notification sent and received"
    );
    assert!(
        !try_recv(&mut listener).await?,
        "Notification is not duplicated"
    );

    // Test that cleanup stops listening on the channel
    drop(listener);
    let mut listener = PgListener::connect_with(&pool).await?;

    // Check notification is sent but not received
    notify_conn.execute("NOTIFY test_channel").await?;
    assert!(
        !try_recv(&mut listener).await?,
        "Notification is not received on fresh listener"
    );

    Ok(())
}

#[sqlx_macros::test]
async fn test_listener_try_recv_buffered() -> anyhow::Result<()> {
    use sqlx_core::rt::timeout;

    use sqlx::pool::PoolOptions;
    use sqlx::postgres::PgListener;

    // Create a connection on which to send notifications
    let mut notify_conn = new::<Postgres>().await?;

    let pool = PoolOptions::<Postgres>::new()
        .min_connections(1)
        .max_connections(1)
        .test_before_acquire(true)
        .connect(&env::var("DATABASE_URL")?)
        .await?;

    let mut listener = PgListener::connect_with(&pool).await?;
    listener.listen("test_channel2").await?;

    // Checks for a notification on the test channel
    async fn try_recv(listener: &mut PgListener) -> anyhow::Result<bool> {
        match timeout(Duration::from_millis(100), listener.recv()).await {
            Ok(res) => {
                res?;
                Ok(true)
            }
            Err(_) => Ok(false),
        }
    }

    // Check no notification is buffered, since we haven't sent one.
    assert!(listener.next_buffered().is_none());

    // Send five notifications transactionally, so they all arrive at once.
    {
        let mut txn = notify_conn.begin().await?;
        for i in 0..5 {
            txn.execute(format!("NOTIFY test_channel2, 'payload {i}'").as_str())
                .await?;
        }
        txn.commit().await?;
    }

    // Still no notifications buffered, since we haven't awaited the listener yet.
    assert!(listener.next_buffered().is_none());

    // Activate connection.
    sqlx::query!("SELECT 1 AS one")
        .fetch_all(&mut listener)
        .await?;

    // The next five notifications should now be buffered.
    for i in 0..5 {
        assert!(
            listener.next_buffered().is_some(),
            "Notification {i} was not buffered"
        );
    }

    // Should be no more.
    assert!(listener.next_buffered().is_none());

    // Even if we wait.
    assert!(!try_recv(&mut listener).await?, "Notification received");

    Ok(())
}

#[sqlx_macros::test]
async fn test_pg_listener_allows_pool_to_close() -> anyhow::Result<()> {
    let pool = pool::<Postgres>().await?;

    // acquires and holds a connection which would normally prevent the pool from closing
    let mut listener = PgListener::connect_with(&pool).await?;

    sqlx_core::rt::spawn(async move {
        listener.recv().await.unwrap();
    });

    // would previously hang forever since `PgListener` had no way to know the pool wanted to close
    pool.close().await;

    Ok(())
}

#[sqlx_macros::test]
async fn test_pg_listener_implements_acquire() -> anyhow::Result<()> {
    use sqlx::Acquire;

    let pool = pool::<Postgres>().await?;

    let mut listener = PgListener::connect_with(&pool).await?;
    listener
        .listen("test_pg_listener_implements_acquire")
        .await?;

    // Start a transaction on the underlying connection
    let mut txn = listener.begin().await?;

    // This will reuse the same connection, so this connection should be listening to the channel
    let channels: Vec<String> = sqlx::query_scalar("SELECT pg_listening_channels()")
        .fetch_all(&mut *txn)
        .await?;

    assert_eq!(channels, vec!["test_pg_listener_implements_acquire"]);

    // Send a notification
    sqlx::query("NOTIFY test_pg_listener_implements_acquire, 'hello'")
        .execute(&mut *txn)
        .await?;

    txn.commit().await?;

    // And now we can receive the notification we sent in the transaction
    let notification = listener.recv().await?;
    assert_eq!(
        notification.channel(),
        "test_pg_listener_implements_acquire"
    );
    assert_eq!(notification.payload(), "hello");

    Ok(())
}

#[sqlx_macros::test]
async fn it_supports_domain_types_in_composite_domain_types() -> anyhow::Result<()> {
    // Only supported in Postgres 11+
    let mut conn = new::<Postgres>().await?;
    if matches!(conn.server_version_num(), Some(version) if version < 110000) {
        return Ok(());
    }

    conn.execute(
        r#"
DROP TABLE IF EXISTS heating_bills;
DROP DOMAIN IF EXISTS winter_year_month;
DROP TYPE IF EXISTS year_month;
DROP DOMAIN IF EXISTS month_id;

CREATE DOMAIN month_id AS INT2 CHECK (1 <= value AND value <= 12);
CREATE TYPE year_month AS (year INT4, month month_id);
CREATE DOMAIN winter_year_month AS year_month CHECK ((value).month <= 3);
CREATE TABLE heating_bills (
  month winter_year_month NOT NULL PRIMARY KEY,
  cost INT4 NOT NULL
);
    "#,
    )
    .await?;

    #[derive(Copy, Clone, Debug, PartialEq, Eq, PartialOrd, Ord, Hash)]
    struct MonthId(i16);

    impl sqlx::Type<Postgres> for MonthId {
        fn type_info() -> sqlx::postgres::PgTypeInfo {
            sqlx::postgres::PgTypeInfo::with_name("month_id")
        }

        fn compatible(ty: &sqlx::postgres::PgTypeInfo) -> bool {
            *ty == Self::type_info()
        }
    }

    impl<'r> sqlx::Decode<'r, Postgres> for MonthId {
        fn decode(
            value: sqlx::postgres::PgValueRef<'r>,
        ) -> Result<Self, Box<dyn std::error::Error + 'static + Send + Sync>> {
            Ok(Self(<i16 as sqlx::Decode<Postgres>>::decode(value)?))
        }
    }

    impl<'q> sqlx::Encode<'q, Postgres> for MonthId {
        fn encode_by_ref(
            &self,
            buf: &mut sqlx::postgres::PgArgumentBuffer,
        ) -> Result<sqlx::encode::IsNull, BoxDynError> {
            <i16 as sqlx::Encode<Postgres>>::encode(self.0, buf)
        }
    }

    #[derive(Copy, Clone, Debug, PartialEq, Eq, PartialOrd, Ord, Hash)]
    struct WinterYearMonth {
        year: i32,
        month: MonthId,
    }

    impl sqlx::Type<Postgres> for WinterYearMonth {
        fn type_info() -> sqlx::postgres::PgTypeInfo {
            sqlx::postgres::PgTypeInfo::with_name("winter_year_month")
        }

        fn compatible(ty: &sqlx::postgres::PgTypeInfo) -> bool {
            *ty == Self::type_info()
        }
    }

    impl<'r> sqlx::Decode<'r, Postgres> for WinterYearMonth {
        fn decode(
            value: sqlx::postgres::PgValueRef<'r>,
        ) -> Result<Self, Box<dyn std::error::Error + 'static + Send + Sync>> {
            let mut decoder = sqlx::postgres::types::PgRecordDecoder::new(value)?;

            let year = decoder.try_decode::<i32>()?;
            let month = decoder.try_decode::<MonthId>()?;

            Ok(Self { year, month })
        }
    }

    impl<'q> sqlx::Encode<'q, Postgres> for WinterYearMonth {
        fn encode_by_ref(
            &self,
            buf: &mut sqlx::postgres::PgArgumentBuffer,
        ) -> Result<sqlx::encode::IsNull, sqlx::error::BoxDynError> {
            let mut encoder = sqlx::postgres::types::PgRecordEncoder::new(buf);
            encoder.encode(self.year)?;
            encoder.encode(self.month)?;
            encoder.finish();
            Ok(sqlx::encode::IsNull::No)
        }
    }
    let mut conn = new::<Postgres>().await?;

    let result = sqlx::query("DELETE FROM heating_bills;")
        .execute(&mut conn)
        .await;

    let result = result.unwrap();
    assert_eq!(result.rows_affected(), 0);

    let result =
        sqlx::query("INSERT INTO heating_bills(month, cost) VALUES($1::winter_year_month, 100);")
            .bind(WinterYearMonth {
                year: 2021,
                month: MonthId(1),
            })
            .execute(&mut conn)
            .await;

    let result = result.unwrap();
    assert_eq!(result.rows_affected(), 1);

    let result = sqlx::query("DELETE FROM heating_bills;")
        .execute(&mut conn)
        .await;

    let result = result.unwrap();
    assert_eq!(result.rows_affected(), 1);

    Ok(())
}

#[sqlx_macros::test]
async fn it_resolves_custom_type_in_array() -> anyhow::Result<()> {
    // Only supported in Postgres 11+
    let mut conn = new::<Postgres>().await?;
    if matches!(conn.server_version_num(), Some(version) if version < 110000) {
        return Ok(());
    }

    // language=PostgreSQL
    conn.execute(
        r#"
DROP TABLE IF EXISTS pets;
DROP TYPE IF EXISTS pet_name_and_race;

CREATE TYPE pet_name_and_race AS (
  name TEXT,
  race TEXT
);
CREATE TABLE pets (
  owner TEXT NOT NULL,
  name TEXT NOT NULL,
  race TEXT NOT NULL,
  PRIMARY KEY (owner, name)
);
INSERT INTO pets(owner, name, race)
VALUES
  ('Alice', 'Foo', 'cat');
INSERT INTO pets(owner, name, race)
VALUES
  ('Alice', 'Bar', 'dog');
    "#,
    )
    .await?;

    #[derive(Clone, Debug, PartialEq, Eq, PartialOrd, Ord, Hash)]
    struct PetNameAndRace {
        name: String,
        race: String,
    }

    impl sqlx::Type<Postgres> for PetNameAndRace {
        fn type_info() -> sqlx::postgres::PgTypeInfo {
            sqlx::postgres::PgTypeInfo::with_name("pet_name_and_race")
        }
    }

    impl<'r> sqlx::Decode<'r, Postgres> for PetNameAndRace {
        fn decode(
            value: sqlx::postgres::PgValueRef<'r>,
        ) -> Result<Self, Box<dyn std::error::Error + 'static + Send + Sync>> {
            let mut decoder = sqlx::postgres::types::PgRecordDecoder::new(value)?;
            let name = decoder.try_decode::<String>()?;
            let race = decoder.try_decode::<String>()?;
            Ok(Self { name, race })
        }
    }

    #[derive(Clone, Debug, PartialEq, Eq, PartialOrd, Ord, Hash)]
    struct PetNameAndRaceArray(Vec<PetNameAndRace>);

    impl sqlx::Type<Postgres> for PetNameAndRaceArray {
        fn type_info() -> sqlx::postgres::PgTypeInfo {
            // Array type name is the name of the element type prefixed with `_`
            sqlx::postgres::PgTypeInfo::with_name("_pet_name_and_race")
        }
    }

    impl<'r> sqlx::Decode<'r, Postgres> for PetNameAndRaceArray {
        fn decode(
            value: sqlx::postgres::PgValueRef<'r>,
        ) -> Result<Self, Box<dyn std::error::Error + 'static + Send + Sync>> {
            Ok(Self(Vec::<PetNameAndRace>::decode(value)?))
        }
    }

    let mut conn = new::<Postgres>().await?;

    let row = sqlx::query("select owner, array_agg(row(name, race)::pet_name_and_race) as pets from pets group by owner")
        .fetch_one(&mut conn)
        .await?;

    let pets: PetNameAndRaceArray = row.get("pets");

    assert_eq!(pets.0.len(), 2);
    Ok(())
}

#[sqlx_macros::test]
async fn it_resolves_custom_types_in_anonymous_records() -> anyhow::Result<()> {
    use sqlx_core::error::Error;
    // This request involves nested records and array types.

    // Only supported in Postgres 11+
    let mut conn = new::<Postgres>().await?;
    if matches!(conn.server_version_num(), Some(version) if version < 110000) {
        return Ok(());
    }

    // language=PostgreSQL
    conn.execute(
        r#"
DROP TABLE IF EXISTS repo_users;
DROP TABLE IF EXISTS repositories;
DROP TABLE IF EXISTS repo_memberships;
DROP TYPE IF EXISTS repo_member;

CREATE TABLE repo_users (
  user_id INT4 NOT NULL,
  username TEXT NOT NULL,
  PRIMARY KEY (user_id)
);
CREATE TABLE repositories (
  repo_id INT4 NOT NULL,
  repo_name TEXT NOT NULL,
  PRIMARY KEY (repo_id)
);
CREATE TABLE repo_memberships (
  repo_id INT4 NOT NULL,
  user_id INT4 NOT NULL,
  permission TEXT NOT NULL,
  PRIMARY KEY (repo_id, user_id)
);
CREATE TYPE repo_member AS (
  user_id INT4,
  permission TEXT
);
INSERT INTO repo_users(user_id, username)
VALUES
  (101, 'alice'),
  (102, 'bob'),
  (103, 'charlie');
INSERT INTO repositories(repo_id, repo_name)
VALUES
  (201, 'rust'),
  (202, 'sqlx'),
  (203, 'hello-world');
INSERT INTO repo_memberships(repo_id, user_id, permission)
VALUES
  (201, 101, 'admin'),
  (201, 102, 'write'),
  (201, 103, 'read'),
  (202, 102, 'admin');
"#,
    )
    .await?;

    #[derive(Clone, Debug, PartialEq, Eq, PartialOrd, Ord, Hash)]
    struct RepoMember {
        user_id: i32,
        permission: String,
    }

    impl sqlx::Type<Postgres> for RepoMember {
        fn type_info() -> sqlx::postgres::PgTypeInfo {
            sqlx::postgres::PgTypeInfo::with_name("repo_member")
        }
    }

    impl<'r> sqlx::Decode<'r, Postgres> for RepoMember {
        fn decode(
            value: sqlx::postgres::PgValueRef<'r>,
        ) -> Result<Self, Box<dyn std::error::Error + 'static + Send + Sync>> {
            let mut decoder = sqlx::postgres::types::PgRecordDecoder::new(value)?;
            let user_id = decoder.try_decode::<i32>()?;
            let permission = decoder.try_decode::<String>()?;
            Ok(Self {
                user_id,
                permission,
            })
        }
    }

    #[derive(Clone, Debug, PartialEq, Eq, PartialOrd, Ord, Hash)]
    struct RepoMemberArray(Vec<RepoMember>);

    impl sqlx::Type<Postgres> for RepoMemberArray {
        fn type_info() -> sqlx::postgres::PgTypeInfo {
            // Array type name is the name of the element type prefixed with `_`
            sqlx::postgres::PgTypeInfo::with_name("_repo_member")
        }
    }

    impl<'r> sqlx::Decode<'r, Postgres> for RepoMemberArray {
        fn decode(
            value: sqlx::postgres::PgValueRef<'r>,
        ) -> Result<Self, Box<dyn std::error::Error + 'static + Send + Sync>> {
            Ok(Self(Vec::<RepoMember>::decode(value)?))
        }
    }

    let mut conn = new::<Postgres>().await?;

    #[derive(Debug, sqlx::FromRow)]
    #[allow(dead_code)] // We don't actually read these fields.
    struct Row {
        count: i64,
        items: Vec<(i32, String, RepoMemberArray)>,
    }
    // language=PostgreSQL
    let row: Result<Row, Error> = sqlx::query_as::<_, Row>(
        r"
        WITH
          members_by_repo AS (
            SELECT repo_id,
              ARRAY_AGG(ROW (user_id, permission)::repo_member) AS members
            FROM repo_memberships
            GROUP BY repo_id
          ),
          repos AS (
            SELECT repo_id, repo_name, COALESCE(members, '{}') AS members
            FROM repositories
              LEFT OUTER JOIN members_by_repo USING (repo_id)
            ORDER BY repo_id
          ),
          repo_array AS (
            SELECT COALESCE(ARRAY_AGG(repos.*), '{}') AS items
            FROM repos
          ),
          repo_count AS (
            SELECT COUNT(*) AS count
            FROM repos
          )
        SELECT count, items
        FROM repo_count, repo_array
        ;
    ",
    )
    .fetch_one(&mut conn)
    .await;

    // This test currently tests mitigations for `#1672` (use regular errors
    // instead of panics). Once we fully support custom types, it should be
    // updated accordingly.
    match row {
        Ok(_) => panic!("full support for custom types is not implemented yet"),
        Err(e) => assert!(e
            .to_string()
            .contains("custom types in records are not fully supported yet")),
    }
    Ok(())
}

#[sqlx_macros::test]
async fn custom_type_resolution_respects_search_path() -> anyhow::Result<()> {
    let mut conn = new::<Postgres>().await?;

    conn.execute(
        r#"
DROP TYPE IF EXISTS some_enum_type;
DROP SCHEMA IF EXISTS another CASCADE;

CREATE SCHEMA another;
CREATE TYPE some_enum_type AS ENUM ('a', 'b', 'c');
CREATE TYPE another.some_enum_type AS ENUM ('d', 'e', 'f');
    "#,
    )
    .await?;

    #[derive(Clone, Debug, PartialEq, Eq, PartialOrd, Ord, Hash)]
    struct SomeEnumType(String);

    impl sqlx::Type<Postgres> for SomeEnumType {
        fn type_info() -> sqlx::postgres::PgTypeInfo {
            sqlx::postgres::PgTypeInfo::with_name("some_enum_type")
        }

        fn compatible(ty: &sqlx::postgres::PgTypeInfo) -> bool {
            *ty == Self::type_info()
        }
    }

    impl<'r> sqlx::Decode<'r, Postgres> for SomeEnumType {
        fn decode(
            value: sqlx::postgres::PgValueRef<'r>,
        ) -> Result<Self, Box<dyn std::error::Error + 'static + Send + Sync>> {
            Ok(Self(<String as sqlx::Decode<Postgres>>::decode(value)?))
        }
    }

    impl<'q> sqlx::Encode<'q, Postgres> for SomeEnumType {
        fn encode_by_ref(
            &self,
            buf: &mut sqlx::postgres::PgArgumentBuffer,
        ) -> Result<sqlx::encode::IsNull, BoxDynError> {
            <String as sqlx::Encode<Postgres>>::encode_by_ref(&self.0, buf)
        }
    }

    let mut conn = new::<Postgres>().await?;

    sqlx::query("set search_path = 'another'")
        .execute(&mut conn)
        .await?;

    let result = sqlx::query("SELECT 1 WHERE $1::some_enum_type = 'd'::some_enum_type;")
        .bind(SomeEnumType("d".into()))
        .fetch_all(&mut conn)
        .await;

    let result = result.unwrap();
    assert_eq!(result.len(), 1);

    Ok(())
}

#[sqlx_macros::test]
async fn test_pg_server_num() -> anyhow::Result<()> {
    let conn = new::<Postgres>().await?;

    assert!(conn.server_version_num().is_some());

    Ok(())
}

#[sqlx_macros::test]
async fn it_can_copy_in() -> anyhow::Result<()> {
    let mut conn = new::<Postgres>().await?;
    conn.execute(
        r#"
        CREATE TEMPORARY TABLE users (id INTEGER NOT NULL);
    "#,
    )
    .await?;

    let mut copy = conn
        .copy_in_raw(
            r#"
        COPY users (id) FROM STDIN WITH (FORMAT CSV, HEADER);
    "#,
        )
        .await?;

    copy.send("id\n1\n2\n".as_bytes()).await?;
    let rows = copy.finish().await?;
    assert_eq!(rows, 2);

    // conn is safe for reuse
    let value = sqlx::query("select 1 + 1")
        .try_map(|row: PgRow| row.try_get::<i32, _>(0))
        .fetch_one(&mut conn)
        .await?;

    assert_eq!(2i32, value);

    Ok(())
}

#[sqlx_macros::test]
async fn it_can_abort_copy_in() -> anyhow::Result<()> {
    let mut conn = new::<Postgres>().await?;
    conn.execute(
        r#"
        CREATE TEMPORARY TABLE users (id INTEGER NOT NULL);
    "#,
    )
    .await?;

    let copy = conn
        .copy_in_raw(
            r#"
        COPY users (id) FROM STDIN WITH (FORMAT CSV, HEADER);
    "#,
        )
        .await?;

    copy.abort("this is only a test").await?;

    // conn is safe for reuse
    let value = sqlx::query("select 1 + 1")
        .try_map(|row: PgRow| row.try_get::<i32, _>(0))
        .fetch_one(&mut conn)
        .await?;

    assert_eq!(2i32, value);

    Ok(())
}

#[sqlx_macros::test]
async fn it_can_copy_out() -> anyhow::Result<()> {
    let mut conn = new::<Postgres>().await?;

    {
        let mut copy = conn
            .copy_out_raw(
                "
            COPY (SELECT generate_series(1, 2) AS id) TO STDOUT WITH (FORMAT CSV, HEADER);
        ",
            )
            .await?;

        assert_eq!(copy.next().await.unwrap().unwrap(), "id\n");
        assert_eq!(copy.next().await.unwrap().unwrap(), "1\n");
        assert_eq!(copy.next().await.unwrap().unwrap(), "2\n");
        if copy.next().await.is_some() {
            anyhow::bail!("Unexpected data from COPY");
        }
    }

    // conn is safe for reuse
    let value = sqlx::query("select 1 + 1")
        .try_map(|row: PgRow| row.try_get::<i32, _>(0))
        .fetch_one(&mut conn)
        .await?;

    assert_eq!(2i32, value);

    Ok(())
}

#[sqlx_macros::test]
async fn it_encodes_custom_array_issue_1504() -> anyhow::Result<()> {
    use sqlx::encode::IsNull;
    use sqlx::postgres::{PgArgumentBuffer, PgTypeInfo};
    use sqlx::{Decode, Encode, Type, ValueRef};

    #[derive(Debug, PartialEq)]
    enum Value {
        String(String),
        Number(i32),
        Array(Vec<Value>),
    }

    impl<'r> Decode<'r, Postgres> for Value {
        fn decode(
            value: sqlx::postgres::PgValueRef<'r>,
        ) -> std::result::Result<Self, Box<dyn std::error::Error + 'static + Send + Sync>> {
            let typ = value.type_info().into_owned();

            if typ == PgTypeInfo::with_name("text") {
                let s = <String as Decode<'_, Postgres>>::decode(value)?;

                Ok(Self::String(s))
            } else if typ == PgTypeInfo::with_name("int4") {
                let n = <i32 as Decode<'_, Postgres>>::decode(value)?;

                Ok(Self::Number(n))
            } else if typ == PgTypeInfo::with_name("_text") {
                let arr = Vec::<String>::decode(value)?;
                let v = arr.into_iter().map(|s| Value::String(s)).collect();

                Ok(Self::Array(v))
            } else if typ == PgTypeInfo::with_name("_int4") {
                let arr = Vec::<i32>::decode(value)?;
                let v = arr.into_iter().map(|n| Value::Number(n)).collect();

                Ok(Self::Array(v))
            } else {
                Err("unknown type".into())
            }
        }
    }

    impl Encode<'_, Postgres> for Value {
        fn produces(&self) -> Option<PgTypeInfo> {
            match self {
                Self::Array(a) => {
                    if a.len() < 1 {
                        return Some(PgTypeInfo::with_name("_text"));
                    }

                    match a[0] {
                        Self::String(_) => Some(PgTypeInfo::with_name("_text")),
                        Self::Number(_) => Some(PgTypeInfo::with_name("_int4")),
                        Self::Array(_) => None,
                    }
                }
                Self::String(_) => Some(PgTypeInfo::with_name("text")),
                Self::Number(_) => Some(PgTypeInfo::with_name("int4")),
            }
        }

        fn encode_by_ref(&self, buf: &mut PgArgumentBuffer) -> Result<IsNull, BoxDynError> {
            match self {
                Value::String(s) => <String as Encode<'_, Postgres>>::encode_by_ref(s, buf),
                Value::Number(n) => <i32 as Encode<'_, Postgres>>::encode_by_ref(n, buf),
                Value::Array(arr) => arr.encode(buf),
            }
        }
    }

    impl Type<Postgres> for Value {
        fn type_info() -> PgTypeInfo {
            PgTypeInfo::with_name("unknown")
        }

        fn compatible(ty: &PgTypeInfo) -> bool {
            [
                PgTypeInfo::with_name("text"),
                PgTypeInfo::with_name("_text"),
                PgTypeInfo::with_name("int4"),
                PgTypeInfo::with_name("_int4"),
            ]
            .contains(ty)
        }
    }

    let mut conn = new::<Postgres>().await?;

    let (row,): (Value,) = sqlx::query_as("SELECT $1::text[] as Dummy")
        .bind(Value::Array(vec![
            Value::String("Test 0".to_string()),
            Value::String("Test 1".to_string()),
        ]))
        .fetch_one(&mut conn)
        .await?;

    assert_eq!(
        row,
        Value::Array(vec![
            Value::String("Test 0".to_string()),
            Value::String("Test 1".to_string()),
        ])
    );

    let (row,): (Value,) = sqlx::query_as("SELECT $1::int4[] as Dummy")
        .bind(Value::Array(vec![
            Value::Number(3),
            Value::Number(2),
            Value::Number(1),
        ]))
        .fetch_one(&mut conn)
        .await?;

    assert_eq!(
        row,
        Value::Array(vec![Value::Number(3), Value::Number(2), Value::Number(1)])
    );

    Ok(())
}

#[sqlx_macros::test]
async fn test_issue_1254() -> anyhow::Result<()> {
    #[derive(sqlx::Type)]
    #[sqlx(type_name = "pair")]
    struct Pair {
        one: i32,
        two: i32,
    }

    // array for custom type is not supported, use wrapper
    #[derive(sqlx::Type)]
    #[sqlx(type_name = "_pair")]
    struct Pairs(Vec<Pair>);

    let mut conn = new::<Postgres>().await?;
    conn.execute(
        "
DROP TABLE IF EXISTS issue_1254;
DROP TYPE IF EXISTS pair;

CREATE TYPE pair AS (one INT4, two INT4);
CREATE TABLE issue_1254 (id INT4 PRIMARY KEY, pairs PAIR[]);
",
    )
    .await?;

    let result = sqlx::query("INSERT INTO issue_1254 VALUES($1, $2)")
        .bind(0)
        .bind(Pairs(vec![Pair { one: 94, two: 87 }]))
        .execute(&mut conn)
        .await?;
    assert_eq!(result.rows_affected(), 1);

    Ok(())
}

#[sqlx_macros::test]
async fn test_advisory_locks() -> anyhow::Result<()> {
    let pool = PgPoolOptions::new()
        .max_connections(2)
        .connect(&dotenvy::var("DATABASE_URL")?)
        .await?;

    let lock1 = Arc::new(PgAdvisoryLock::new("sqlx-postgres-tests-1"));
    let lock2 = Arc::new(PgAdvisoryLock::new("sqlx-postgres-tests-2"));

    let conn1 = pool.acquire().await?;
    let mut conn1_lock1 = lock1.acquire(conn1).await?;

    // try acquiring a recursive lock through a mutable reference then dropping
    drop(lock1.acquire(&mut conn1_lock1).await?);

    let conn2 = pool.acquire().await?;
    // leak so we can take it across the task boundary
    let conn2_lock2 = lock2.acquire(conn2).await?.leak();

    sqlx_core::rt::spawn({
        let lock1 = lock1.clone();
        let lock2 = lock2.clone();

        async move {
            let conn2_lock2 = lock1.try_acquire(conn2_lock2).await?.right_or_else(|_| {
                panic!(
                    "acquired lock but wasn't supposed to! Key: {:?}",
                    lock1.key()
                )
            });

            let (conn2, released) = lock2.force_release(conn2_lock2).await?;
            assert!(released);

            // acquire both locks but let the pool release them
            let conn2_lock1 = lock1.acquire(conn2).await?;
            let _conn2_lock1and2 = lock2.acquire(conn2_lock1).await?;

            anyhow::Ok(())
        }
    });

    // acquire lock2 on conn1, we leak the lock1 guard so we can manually release it before lock2
    let conn1_lock1and2 = lock2.acquire(conn1_lock1.leak()).await?;

    // release lock1 while holding lock2
    let (conn1_lock2, released) = lock1.force_release(conn1_lock1and2).await?;
    assert!(released);

    let conn1 = conn1_lock2.release_now().await?;

    // acquire both locks to be sure they were released
    {
        let conn1_lock1 = lock1.acquire(conn1).await?;
        let _conn1_lock1and2 = lock2.acquire(conn1_lock1).await?;
    }

    pool.close().await;

    Ok(())
}

#[sqlx_macros::test]
async fn test_postgres_bytea_hex_deserialization_errors() -> anyhow::Result<()> {
    let mut conn = new::<Postgres>().await?;
    conn.execute("SET bytea_output = 'escape';").await?;
    for value in ["", "DEADBEEF"] {
        let query = format!("SELECT '\\x{value}'::bytea");
        let res: sqlx::Result<Vec<u8>> = conn.fetch_one(query.as_str()).await?.try_get(0usize);
        // Deserialization only supports hex format so this should error and definitely not panic.
        res.unwrap_err();
    }
    Ok(())
}

#[sqlx_macros::test]
async fn test_shrink_buffers() -> anyhow::Result<()> {
    // We don't really have a good way to test that `.shrink_buffers()` functions as expected
    // without exposing a lot of internals, but we can at least be sure it doesn't
    // materially affect the operation of the connection.

    let mut conn = new::<Postgres>().await?;

    // The connection buffer is only 8 KiB by default so this should definitely force it to grow.
    let data = vec![0u8; 32 * 1024];

    let ret: Vec<u8> = sqlx::query_scalar("SELECT $1::bytea")
        .bind(&data)
        .fetch_one(&mut conn)
        .await?;

    assert_eq!(ret, data);

    conn.shrink_buffers();

    let ret: i64 = sqlx::query_scalar("SELECT $1::int8")
        .bind(&12345678i64)
        .fetch_one(&mut conn)
        .await?;

    assert_eq!(ret, 12345678i64);

    Ok(())
}

#[sqlx_macros::test]
async fn test_error_handling_with_deferred_constraints() -> anyhow::Result<()> {
    let mut conn = new::<Postgres>().await?;

    sqlx::query("CREATE TABLE IF NOT EXISTS deferred_constraint ( id INTEGER PRIMARY KEY )")
        .execute(&mut conn)
        .await?;

    sqlx::query("CREATE TABLE IF NOT EXISTS deferred_constraint_fk ( fk INTEGER CONSTRAINT deferred_fk REFERENCES deferred_constraint(id) DEFERRABLE INITIALLY DEFERRED )")
            .execute(&mut conn)
            .await?;

    let result: sqlx::Result<i32> =
        sqlx::query_scalar("INSERT INTO deferred_constraint_fk VALUES (1) RETURNING fk")
            .fetch_one(&mut conn)
            .await;

    let err = result.unwrap_err();
    let db_err = err.as_database_error().unwrap();
    assert_eq!(db_err.constraint(), Some("deferred_fk"));

    Ok(())
}

#[sqlx_macros::test]
#[cfg(feature = "bigdecimal")]
async fn test_issue_3052() {
    use sqlx::types::BigDecimal;

    // https://github.com/launchbadge/sqlx/issues/3052
    // Previously, attempting to bind a `BigDecimal` would panic if the value was out of range.
    // Now, we rewrite it to a sentinel value so that Postgres will return a range error.
    let too_small: BigDecimal = "1E-65536".parse().unwrap();
    let too_large: BigDecimal = "1E262144".parse().unwrap();

    let mut conn = new::<Postgres>().await.unwrap();

    let too_small_error = sqlx::query_scalar::<_, BigDecimal>("SELECT $1::numeric")
        .bind(&too_small)
        .fetch_one(&mut conn)
        .await
        .expect_err("Too small number should have failed");
    assert!(
        matches!(&too_small_error, sqlx::Error::Encode(_)),
        "expected encode error, got {too_small_error:?}"
    );

    let too_large_error = sqlx::query_scalar::<_, BigDecimal>("SELECT $1::numeric")
        .bind(&too_large)
        .fetch_one(&mut conn)
        .await
        .expect_err("Too large number should have failed");

    assert!(
        matches!(&too_large_error, sqlx::Error::Encode(_)),
        "expected encode error, got {too_large_error:?}",
    );
}

#[sqlx_macros::test]
<<<<<<< HEAD
async fn test_bind_iter() -> anyhow::Result<()> {
    use sqlx::postgres::PgBindIterExt;
    use sqlx::types::chrono::{DateTime, Utc};

    let mut conn = new::<Postgres>().await?;

    #[derive(sqlx::FromRow, PartialEq, Debug)]
    struct Person {
        id: i64,
        name: String,
        birthdate: DateTime<Utc>,
    }

    let people: Vec<Person> = vec![
        Person {
            id: 1,
            name: "Alice".into(),
            birthdate: "1984-01-01T00:00:00Z".parse().unwrap(),
        },
        Person {
            id: 2,
            name: "Bob".into(),
            birthdate: "2000-01-01T00:00:00Z".parse().unwrap(),
        },
    ];

    sqlx::query(
        r#"
create temporary table person(
  id int8 primary key,
  name text not null,
  birthdate timestamptz not null
)"#,
    )
    .execute(&mut conn)
    .await?;

    let rows_affected =
        sqlx::query("insert into person(id, name, birthdate) select * from unnest($1, $2, $3)")
            // owned value
            .bind(people.iter().map(|p| p.id).bind_iter())
            // borrowed value
            .bind(people.iter().map(|p| &p.name).bind_iter())
            .bind(people.iter().map(|p| &p.birthdate).bind_iter())
            .execute(&mut conn)
            .await?
            .rows_affected();
    assert_eq!(rows_affected, 2);

    let p_query = sqlx::query_as::<_, Person>("select * from person order by id")
        .fetch_all(&mut conn)
        .await?;

    assert_eq!(people, p_query);
    Ok(())
=======
async fn test_pg_copy_chunked() -> anyhow::Result<()> {
    let mut conn = new::<Postgres>().await?;

    let mut row = "1".repeat(PG_COPY_MAX_DATA_LEN / 10 - 1);
    row.push_str("\n");

    // creates a payload with COPY_MAX_DATA_LEN + 1 as size
    let mut payload = row.repeat(10);
    payload.push_str("12345678\n");

    assert_eq!(payload.len(), PG_COPY_MAX_DATA_LEN + 1);

    let mut copy = conn.copy_in_raw("COPY products(name) FROM STDIN").await?;

    assert!(copy.send(payload.as_bytes()).await.is_ok());
    assert!(copy.finish().await.is_ok());
    Ok(())
}

async fn test_copy_in_error_case(query: &str, expected_error: &str) -> anyhow::Result<()> {
    let mut conn = new::<Postgres>().await?;
    conn.execute("CREATE TEMPORARY TABLE IF NOT EXISTS invalid_copy_target (id int4)")
        .await?;
    // Try the COPY operation
    match conn.copy_in_raw(query).await {
        Ok(_) => anyhow::bail!("expected error"),
        Err(e) => assert!(
            e.to_string().contains(expected_error),
            "expected error to contain: {expected_error}, got: {e:?}"
        ),
    }
    // Verify connection is still usable
    let value = sqlx::query("select 1 + 1")
        .try_map(|row: PgRow| row.try_get::<i32, _>(0))
        .fetch_one(&mut conn)
        .await?;
    assert_eq!(2i32, value);
    Ok(())
}
#[sqlx_macros::test]
async fn it_can_recover_from_copy_in_to_missing_table() -> anyhow::Result<()> {
    test_copy_in_error_case(
        r#"
        COPY nonexistent_table (id) FROM STDIN WITH (FORMAT CSV, HEADER);
        "#,
        "does not exist",
    )
    .await
}
#[sqlx_macros::test]
async fn it_can_recover_from_copy_in_empty_query() -> anyhow::Result<()> {
    test_copy_in_error_case("", "EmptyQuery").await
}
#[sqlx_macros::test]
async fn it_can_recover_from_copy_in_syntax_error() -> anyhow::Result<()> {
    test_copy_in_error_case(
        r#"
        COPY FROM STDIN WITH (FORMAT CSV);
        "#,
        "syntax error",
    )
    .await
}
#[sqlx_macros::test]
async fn it_can_recover_from_copy_in_invalid_params() -> anyhow::Result<()> {
    test_copy_in_error_case(
        r#"
        COPY invalid_copy_target FROM STDIN WITH (FORMAT CSV, INVALID_PARAM true);
        "#,
        "invalid_param",
    )
    .await
>>>>>>> 90797200
}<|MERGE_RESOLUTION|>--- conflicted
+++ resolved
@@ -2069,7 +2069,6 @@
 }
 
 #[sqlx_macros::test]
-<<<<<<< HEAD
 async fn test_bind_iter() -> anyhow::Result<()> {
     use sqlx::postgres::PgBindIterExt;
     use sqlx::types::chrono::{DateTime, Utc};
@@ -2125,7 +2124,7 @@
 
     assert_eq!(people, p_query);
     Ok(())
-=======
+}
 async fn test_pg_copy_chunked() -> anyhow::Result<()> {
     let mut conn = new::<Postgres>().await?;
 
@@ -2198,5 +2197,4 @@
         "invalid_param",
     )
     .await
->>>>>>> 90797200
 }