--- conflicted
+++ resolved
@@ -1081,14 +1081,8 @@
             .execute(&mut conn)
             .await;
 
-<<<<<<< HEAD
-        let result = result.unwrap();
-        assert_eq!(result.rows_affected(), 0);
-    }
-=======
     let result = result.unwrap();
     assert_eq!(result.rows_affected(), 1);
->>>>>>> 38435ca6
 
     let result = sqlx::query("DELETE FROM heating_bills;")
         .execute(&mut conn)
