use sqlx::any::{install_default_drivers, AnyRow};
use sqlx::{Any, Connection, Executor, Row};
use sqlx_core::error::BoxDynError;
use sqlx_core::sql_str::AssertSqlSafe;
use sqlx_core::Error;
use sqlx_test::new;

#[cfg(feature = "json")]
use serde::{Deserialize, Serialize};
#[cfg(feature = "json")]
use sqlx::types::Json;

#[sqlx_macros::test]
async fn it_connects() -> anyhow::Result<()> {
    sqlx::any::install_default_drivers();

    let mut conn = new::<Any>().await?;

    let value = sqlx::query("select 1 + 5")
        .try_map(|row: AnyRow| row.try_get::<i32, _>(0))
        .fetch_one(&mut conn)
        .await?;

    assert_eq!(6i32, value);

    conn.close().await?;

    Ok(())
}

#[sqlx_macros::test]
async fn it_pings() -> anyhow::Result<()> {
    sqlx::any::install_default_drivers();

    let mut conn = new::<Any>().await?;

    conn.ping().await?;

    Ok(())
}

#[sqlx_macros::test]
async fn it_executes_with_pool() -> anyhow::Result<()> {
    sqlx::any::install_default_drivers();

    let pool = sqlx_test::pool::<Any>().await?;

    let rows = pool.fetch_all("SELECT 1; SElECT 2").await?;

    assert_eq!(rows.len(), 2);

    Ok(())
}

#[sqlx_macros::test]
async fn it_does_not_stop_stream_after_decoding_error() -> anyhow::Result<()> {
    use futures_util::stream::StreamExt;

    sqlx::any::install_default_drivers();

    // see https://github.com/launchbadge/sqlx/issues/1884
    let pool = sqlx_test::pool::<Any>().await?;

    #[derive(Debug, PartialEq)]
    struct MyType;
    impl<'a> sqlx::FromRow<'a, AnyRow> for MyType {
        fn from_row(row: &'a AnyRow) -> sqlx::Result<Self> {
            let n = row.try_get::<i32, _>(0)?;
            if n == 1 {
                Err(sqlx::Error::RowNotFound)
            } else {
                Ok(MyType)
            }
        }
    }

    let rows = sqlx::query_as("SELECT 0 UNION ALL SELECT 1 UNION ALL SELECT 2")
        .fetch(&pool)
        .map(|r| r.ok())
        .collect::<Vec<_>>()
        .await;

    assert_eq!(rows, vec![Some(MyType), None, Some(MyType)]);
    Ok(())
}

#[sqlx_macros::test]
async fn it_gets_by_name() -> anyhow::Result<()> {
    sqlx::any::install_default_drivers();

    let mut conn = new::<Any>().await?;

    let row = conn.fetch_one("SELECT 1 as _1").await?;
    let val: i32 = row.get("_1");

    assert_eq!(val, 1);

    Ok(())
}

#[sqlx_macros::test]
async fn it_can_fail_and_recover() -> anyhow::Result<()> {
    sqlx::any::install_default_drivers();

    let mut conn = new::<Any>().await?;

    for i in 0..10 {
        // make a query that will fail
        let res = conn
            .execute("INSERT INTO not_found (column) VALUES (10)")
            .await;

        assert!(res.is_err());

        // now try and use the connection
        let val: i32 = conn
            .fetch_one(AssertSqlSafe(format!("SELECT {i}")))
            .await?
            .get_unchecked(0);

        assert_eq!(val, i);
    }

    Ok(())
}

#[sqlx_macros::test]
async fn it_can_fail_and_recover_with_pool() -> anyhow::Result<()> {
    sqlx::any::install_default_drivers();

    let pool = sqlx_test::pool::<Any>().await?;

    for i in 0..10 {
        // make a query that will fail
        let res = pool
            .execute("INSERT INTO not_found (column) VALUES (10)")
            .await;

        assert!(res.is_err());

        // now try and use the connection
        let val: i32 = pool
            .fetch_one(AssertSqlSafe(format!("SELECT {i}")))
            .await?
            .get_unchecked(0);

        assert_eq!(val, i);
    }

    Ok(())
}

<<<<<<< HEAD
#[sqlx_macros::test]
async fn it_can_query_by_string_args() -> sqlx::Result<()> {
    install_default_drivers();

    let mut conn = new::<Any>().await?;

    let string = "Hello, world!".to_string();
    let ref tuple = ("Hello, world!".to_string(),);

    #[cfg(feature = "postgres")]
    const SQL: &str =
        "SELECT 'Hello, world!' as string where 'Hello, world!' in ($1, $2, $3, $4, $5, $6, $7)";

    #[cfg(not(feature = "postgres"))]
    const SQL: &str =
        "SELECT 'Hello, world!' as string where 'Hello, world!' in (?, ?, ?, ?, ?, ?, ?)";

    {
        let query = sqlx::query(SQL)
            // validate flexibility of lifetimes
            .bind(&string)
            .bind(&string[..])
            .bind(Some(&string))
            .bind(Some(&string[..]))
            .bind(&Option::<String>::None)
            .bind(&string.clone())
            .bind(&tuple.0); // should not get "temporary value is freed at the end of this statement" here

        let result = query.fetch_one(&mut conn).await?;

        let column_0: String = result.try_get(0)?;

        assert_eq!(column_0, string);
    }

    {
        let mut query = sqlx::query(SQL);

        let query = || -> Result<_, BoxDynError> {
            // validate flexibility of lifetimes
            query.try_bind(&string)?;
            query.try_bind(&string[..])?;
            query.try_bind(Some(&string))?;
            query.try_bind(Some(&string[..]))?;
            query.try_bind(&Option::<String>::None)?;
            query.try_bind(&string.clone())?;
            query.try_bind(&tuple.0)?;

            Ok(query)
        }()
        .map_err(Error::Encode)?;

        let result = query.fetch_one(&mut conn).await?;

        let column_0: String = result.try_get(0)?;

        assert_eq!(column_0, string);
    }
=======
#[cfg(feature = "json")]
#[sqlx_macros::test]
async fn it_encodes_decodes_json() -> anyhow::Result<()> {
    sqlx::any::install_default_drivers();

    // Create new connection
    let mut conn = new::<Any>().await?;

    // Test with serde_json::Value
    let json_value = serde_json::json!({
        "name": "test",
        "value": 42,
        "items": [1, 2, 3]
    });

    // Create temp table:
    sqlx::query("create temporary table json_test (data TEXT)")
        .execute(&mut conn)
        .await?;

    #[cfg(feature = "postgres")]
    let query = "insert into json_test (data) values ($1)";

    #[cfg(not(feature = "postgres"))]
    let query = "insert into json_test (data) values (?)";

    // Insert into the temporary table:
    sqlx::query(query)
        .bind(Json(&json_value))
        .execute(&mut conn)
        .await?;

    // This will work by encoding JSON as text and decoding it back
    let result: serde_json::Value = sqlx::query_scalar("select data from json_test")
        .fetch_one(&mut conn)
        .await?;

    assert_eq!(result, json_value);

    // Test with custom struct
    #[derive(Serialize, Deserialize, Debug, PartialEq)]
    struct TestData {
        name: String,
        value: i32,
        items: [i32; 3],
    }

    let test_data = TestData {
        name: "test".to_string(),
        value: 42,
        items: [1, 2, 3],
    };

    let result: Json<TestData> = sqlx::query_scalar("select data from json_test")
        .fetch_one(&mut conn)
        .await?;

    assert_eq!(result.0, test_data);
>>>>>>> 34bf530e

    Ok(())
}<|MERGE_RESOLUTION|>--- conflicted
+++ resolved
@@ -150,7 +150,6 @@
     Ok(())
 }
 
-<<<<<<< HEAD
 #[sqlx_macros::test]
 async fn it_can_query_by_string_args() -> sqlx::Result<()> {
     install_default_drivers();
@@ -209,7 +208,9 @@
 
         assert_eq!(column_0, string);
     }
-=======
+    Ok(())
+}
+
 #[cfg(feature = "json")]
 #[sqlx_macros::test]
 async fn it_encodes_decodes_json() -> anyhow::Result<()> {
@@ -268,7 +269,6 @@
         .await?;
 
     assert_eq!(result.0, test_data);
->>>>>>> 34bf530e
-
+  
     Ok(())
 }