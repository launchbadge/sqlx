--- conflicted
+++ resolved
@@ -84,28 +84,6 @@
     }
 }
 
-<<<<<<< HEAD
-pub fn expand_migrator_from_lit_dir(
-    dir: LitStr,
-    parameters: Option<HashMap<String, String>>,
-) -> crate::Result<TokenStream> {
-    expand_migrator_from_dir(&dir.value(), dir.span(), parameters)
-}
-
-pub(crate) fn expand_migrator_from_dir(
-    dir: &str,
-    err_span: proc_macro2::Span,
-    parameters: Option<HashMap<String, String>>,
-) -> crate::Result<TokenStream> {
-    let path = crate::common::resolve_path(dir, err_span)?;
-    expand_migrator(&path, parameters)
-}
-
-pub(crate) fn expand_migrator(
-    path: &Path,
-    parameters: Option<HashMap<String, String>>,
-) -> crate::Result<TokenStream> {
-=======
 pub fn default_path(config: &Config) -> &str {
     config
         .migrate
@@ -125,8 +103,39 @@
     expand_with_path(&config, &path)
 }
 
+pub fn expand_migrator_from_lit_dir(
+    dir: LitStr,
+    parameters: Option<HashMap<String, String>>,
+) -> crate::Result<TokenStream> {
+    expand_migrator_from_dir(&dir.value(), dir.span(), parameters)
+}
+
+pub(crate) fn expand_migrator_from_dir(
+    dir: &str,
+    err_span: proc_macro2::Span,
+    parameters: Option<HashMap<String, String>>,
+) -> crate::Result<TokenStream> {
+    let path = crate::common::resolve_path(dir, err_span)?;
+    expand_migrator(&path, parameters)
+}
+
 pub fn expand_with_path(config: &Config, path: &Path) -> crate::Result<TokenStream> {
->>>>>>> 24317d5e
+    expand_migrator_with_config(config, path, None)
+}
+
+pub(crate) fn expand_migrator(
+    path: &Path,
+    parameters: Option<HashMap<String, String>>,
+) -> crate::Result<TokenStream> {
+    let config = Config::try_from_crate_or_default()?;
+    expand_migrator_with_config(&config, path, parameters)
+}
+
+pub(crate) fn expand_migrator_with_config(
+    config: &Config,
+    path: &Path,
+    parameters: Option<HashMap<String, String>>,
+) -> crate::Result<TokenStream> {
     let path = path.canonicalize().map_err(|e| {
         format!(
             "error canonicalizing migration directory {}: {e}",
