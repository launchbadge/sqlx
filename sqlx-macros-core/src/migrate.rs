#[cfg(any(sqlx_macros_unstable, procmacro2_semver_exempt))]
extern crate proc_macro;

use std::path::{Path, PathBuf};

use proc_macro2::{Span, TokenStream};
use quote::{quote, ToTokens, TokenStreamExt};
use sqlx_core::config::Config;
<<<<<<< HEAD
use sqlx_core::migrate::{Migration, MigrationType, ResolveConfig};
use syn::spanned::Spanned;
=======
use sqlx_core::migrate::{Migration, MigrationType};
>>>>>>> 52e77549
use syn::LitStr;

pub const DEFAULT_PATH: &str = "./migrations";

pub struct QuoteMigrationType(MigrationType);

impl ToTokens for QuoteMigrationType {
    fn to_tokens(&self, tokens: &mut TokenStream) {
        let ts = match self.0 {
            MigrationType::Simple => quote! { ::sqlx::migrate::MigrationType::Simple },
            MigrationType::ReversibleUp => quote! { ::sqlx::migrate::MigrationType::ReversibleUp },
            MigrationType::ReversibleDown => {
                quote! { ::sqlx::migrate::MigrationType::ReversibleDown }
            }
        };
        tokens.append_all(ts);
    }
}

struct QuoteMigration {
    migration: Migration,
    path: PathBuf,
}

impl ToTokens for QuoteMigration {
    fn to_tokens(&self, tokens: &mut TokenStream) {
        let Migration {
            version,
            description,
            migration_type,
            checksum,
            no_tx,
            ..
        } = &self.migration;

        let migration_type = QuoteMigrationType(*migration_type);

        let sql = self
            .path
            .canonicalize()
            .map_err(|e| {
                format!(
                    "error canonicalizing migration path {}: {e}",
                    self.path.display()
                )
            })
            .and_then(|path| {
                let path_str = path.to_str().ok_or_else(|| {
                    format!(
                        "migration path cannot be represented as a string: {}",
                        self.path.display()
                    )
                })?;

                // this tells the compiler to watch this path for changes
                Ok(quote! { include_str!(#path_str) })
            })
            .unwrap_or_else(|e| quote! { compile_error!(#e) });

        let ts = quote! {
            ::sqlx::migrate::Migration {
                version: #version,
                description: ::std::borrow::Cow::Borrowed(#description),
                migration_type:  #migration_type,
                sql: ::std::borrow::Cow::Borrowed(#sql),
                no_tx: #no_tx,
                checksum: ::std::borrow::Cow::Borrowed(&[
                    #(#checksum),*
                ]),
            }
        };

        tokens.append_all(ts);
    }
}

pub fn default_path(config: &Config) -> &str {
    config
        .migrate
        .migrations_dir
        .as_deref()
        .unwrap_or(DEFAULT_PATH)
}

pub fn expand(path_arg: Option<LitStr>) -> crate::Result<TokenStream> {
    let config = Config::from_crate();
<<<<<<< HEAD

    let path = match path_arg {
        Some(path_arg) => crate::common::resolve_path(path_arg.value(), path_arg.span())?,
        None => { crate::common::resolve_path(default_path(config), Span::call_site()) }?,
    };

=======

    let path = match path_arg {
        Some(path_arg) => crate::common::resolve_path(path_arg.value(), path_arg.span())?,
        None => { crate::common::resolve_path(default_path(config), Span::call_site()) }?,
    };

>>>>>>> 52e77549
    expand_with_path(config, &path)
}

pub fn expand_with_path(config: &Config, path: &Path) -> crate::Result<TokenStream> {
    let path = path.canonicalize().map_err(|e| {
        format!(
            "error canonicalizing migration directory {}: {e}",
            path.display()
        )
    })?;

    let resolve_config = config.migrate.to_resolve_config();

    // Use the same code path to resolve migrations at compile time and runtime.
    let migrations = sqlx_core::migrate::resolve_blocking_with_config(&path, &resolve_config)?
        .into_iter()
        .map(|(migration, path)| QuoteMigration { migration, path });

    let table_name = config.migrate.table_name();

    let create_schemas = config.migrate.create_schemas.iter().map(|schema_name| {
        quote! { ::std::borrow::Cow::Borrowed(#schema_name) }
    });

    #[cfg(any(sqlx_macros_unstable, procmacro2_semver_exempt))]
    {
        let path = path.to_str().ok_or_else(|| {
            format!(
                "migration directory path cannot be represented as a string: {:?}",
                path
            )
        })?;

        proc_macro::tracked_path::path(path);
    }

    let table_name = config.migrate.table_name.as_deref().map_or_else(
        || quote! {},
        |name| quote! { table_name: Some(::std::borrow::Cow::Borrowed(#name)), },
    );

    let create_schemas = config.migrate.create_schemas.iter().map(|schema_name| {
        quote! { ::std::borrow::Cow::Borrowed(#schema_name) }
    });

    Ok(quote! {
        ::sqlx::migrate::Migrator {
            migrations: ::std::borrow::Cow::Borrowed(&[
                    #(#migrations),*
            ]),
            create_schemas: ::std::borrow::Cow::Borrowed(&[#(#create_schemas),*]),
<<<<<<< HEAD
            #table_name
=======
            table_name: ::std::borrow::Cow::Borrowed(#table_name),
>>>>>>> 52e77549
            ..::sqlx::migrate::Migrator::DEFAULT
        }
    })
}<|MERGE_RESOLUTION|>--- conflicted
+++ resolved
@@ -6,12 +6,7 @@
 use proc_macro2::{Span, TokenStream};
 use quote::{quote, ToTokens, TokenStreamExt};
 use sqlx_core::config::Config;
-<<<<<<< HEAD
-use sqlx_core::migrate::{Migration, MigrationType, ResolveConfig};
-use syn::spanned::Spanned;
-=======
 use sqlx_core::migrate::{Migration, MigrationType};
->>>>>>> 52e77549
 use syn::LitStr;
 
 pub const DEFAULT_PATH: &str = "./migrations";
@@ -98,21 +93,12 @@
 
 pub fn expand(path_arg: Option<LitStr>) -> crate::Result<TokenStream> {
     let config = Config::from_crate();
-<<<<<<< HEAD
 
     let path = match path_arg {
         Some(path_arg) => crate::common::resolve_path(path_arg.value(), path_arg.span())?,
         None => { crate::common::resolve_path(default_path(config), Span::call_site()) }?,
     };
 
-=======
-
-    let path = match path_arg {
-        Some(path_arg) => crate::common::resolve_path(path_arg.value(), path_arg.span())?,
-        None => { crate::common::resolve_path(default_path(config), Span::call_site()) }?,
-    };
-
->>>>>>> 52e77549
     expand_with_path(config, &path)
 }
 
@@ -164,11 +150,7 @@
                     #(#migrations),*
             ]),
             create_schemas: ::std::borrow::Cow::Borrowed(&[#(#create_schemas),*]),
-<<<<<<< HEAD
-            #table_name
-=======
             table_name: ::std::borrow::Cow::Borrowed(#table_name),
->>>>>>> 52e77549
             ..::sqlx::migrate::Migrator::DEFAULT
         }
     })
