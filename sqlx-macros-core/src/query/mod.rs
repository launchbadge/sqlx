--- conflicted
+++ resolved
@@ -126,11 +126,7 @@
 
     let var_name = Config::from_crate().common.database_url_var();
 
-<<<<<<< HEAD
-    let database_url = env(var_name).ok();
-=======
     let database_url = env(var_name).ok().or(database_url);
->>>>>>> 52e77549
 
     Metadata {
         manifest_dir,
@@ -275,13 +271,9 @@
         }
     }
 
-<<<<<<< HEAD
-    let args_tokens = args::quote_args(&input, config, &data.describe)?;
-=======
     let mut warnings = Warnings::default();
 
     let args_tokens = args::quote_args(&input, config, &mut warnings, &data.describe)?;
->>>>>>> 52e77549
 
     let query_args = format_ident!("query_args");
 
@@ -300,11 +292,7 @@
     } else {
         match input.record_type {
             RecordType::Generated => {
-<<<<<<< HEAD
-                let columns = output::columns_to_rust::<DB>(&data.describe, config)?;
-=======
                 let columns = output::columns_to_rust::<DB>(&data.describe, config, &mut warnings)?;
->>>>>>> 52e77549
 
                 let record_name: Type = syn::parse_str("Record").unwrap();
 
@@ -340,23 +328,6 @@
                 record_tokens
             }
             RecordType::Given(ref out_ty) => {
-<<<<<<< HEAD
-                let columns = output::columns_to_rust::<DB>(&data.describe, config)?;
-
-                output::quote_query_as::<DB>(&input, out_ty, &query_args, &columns)
-            }
-            RecordType::Scalar => {
-                output::quote_query_scalar::<DB>(&input, config, &query_args, &data.describe)?
-            }
-        }
-    };
-
-    let mut warnings = TokenStream::new();
-
-    if config.macros.preferred_crates.date_time.is_inferred() {
-        // Warns if the date-time crate is inferred but both `chrono` and `time` are enabled
-        warnings.extend(quote! {
-=======
                 let columns = output::columns_to_rust::<DB>(&data.describe, config, &mut warnings)?;
 
                 output::quote_query_as::<DB>(&input, out_ty, &query_args, &columns)
@@ -376,20 +347,13 @@
     if warnings.ambiguous_datetime {
         // Warns if the date-time crate is inferred but both `chrono` and `time` are enabled
         warnings_out.extend(quote! {
->>>>>>> 52e77549
             ::sqlx::warn_on_ambiguous_inferred_date_time_crate();
         });
     }
 
-<<<<<<< HEAD
-    if config.macros.preferred_crates.numeric.is_inferred() {
-        // Warns if the numeric crate is inferred but both `bigdecimal` and `rust_decimal` are enabled
-        warnings.extend(quote! {
-=======
     if warnings.ambiguous_numeric {
         // Warns if the numeric crate is inferred but both `bigdecimal` and `rust_decimal` are enabled
         warnings_out.extend(quote! {
->>>>>>> 52e77549
             ::sqlx::warn_on_ambiguous_inferred_numeric_crate();
         });
     }
@@ -400,11 +364,7 @@
             {
                 use ::sqlx::Arguments as _;
 
-<<<<<<< HEAD
-                #warnings
-=======
                 #warnings_out
->>>>>>> 52e77549
 
                 #args_tokens
 
