--- conflicted
+++ resolved
@@ -7,13 +7,7 @@
 
 ## 0.5.2 - 2021-04-15
 
-<<<<<<< HEAD
- - Update sqlx-rt to 0.3.
- - Update ahash to 0.7.
- - Update rand to 0.8.
-=======
 -   [[#1149]] Tweak and optimize Pool internals [[@abonander]]
->>>>>>> 405474b5
 
 -   [[#1132]] Remove `'static` bound on `Connection::transaction` [[@argv-minus-one]]
 
