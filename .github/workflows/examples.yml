name: Examples

on:
  pull_request:
  push:
    branches:
      - main
      - '*-dev'

jobs:
  sqlx-cli:
    name: Build SQLx CLI
    runs-on: ubuntu-latest
    steps:
      - uses: actions/checkout@v4

      - name: Setup Rust
        run: |
          rustup show active-toolchain || rustup toolchain install
          rustup override set stable

      - uses: Swatinem/rust-cache@v2

      - run: >
          cargo build
          -p sqlx-cli
          --bin sqlx
          --release
          --no-default-features
<<<<<<< HEAD
          --features mysql,postgres,sqlite,sqlx-toml
=======
          --features mysql,postgres,sqlite
>>>>>>> 1c9cbe93

      - uses: actions/upload-artifact@v4
        with:
          name: sqlx-cli
          path: target/release/sqlx

  mysql:
    name: MySQL Examples
    runs-on: ubuntu-latest
    needs: sqlx-cli

    services:
      mysql:
        image: mysql:latest
        env:
          MYSQL_ROOT_PASSWORD: password
        ports:
          - 3306:3306

    steps:
      - name: Get SQLx-CLI
        uses: actions/download-artifact@v4
        with:
          name: sqlx-cli
          # $HOME is interpreted differently by the shell
          path: /home/runner/.local/bin

      - run: |
          ls -R /home/runner/.local/bin
          chmod +x /home/runner/.local/bin/sqlx
          echo /home/runner/.local/bin >> $GITHUB_PATH
          sleep 10

      - uses: actions/checkout@v4

      - name: Setup Rust
        run: rustup show active-toolchain || rustup toolchain install

      - uses: Swatinem/rust-cache@v2

      - name: Todos (Setup)
        working-directory: examples/mysql/todos
        env:
          DATABASE_URL: mysql://root:password@localhost:3306/todos?ssl-mode=disabled
        run: sqlx db setup

      - name: Todos (Run)
        env:
          DATABASE_URL: mysql://root:password@localhost:3306/todos?ssl-mode=disabled
        run: cargo run -p sqlx-example-mysql-todos

  postgres:
    name: PostgreSQL Examples
    runs-on: ubuntu-latest
    needs: sqlx-cli

    services:
      postgres:
        image: postgres:latest
        env:
          POSTGRES_PASSWORD: password
        ports:
          - 5432:5432

    steps:
      - name: Get SQLx-CLI
        uses: actions/download-artifact@v4
        with:
          name: sqlx-cli
          path: /home/runner/.local/bin

      - run: |
          ls -R /home/runner/.local/bin
          chmod +x $HOME/.local/bin/sqlx
          echo $HOME/.local/bin >> $GITHUB_PATH
          sleep 10

      - uses: actions/checkout@v4

      - name: Setup Rust
        run: rustup show active-toolchain || rustup toolchain install

      - name: Axum Social with Tests (Setup)
        working-directory: examples/postgres/axum-social-with-tests
        env:
          DATABASE_URL: postgres://postgres:password@localhost:5432/axum-social
        run: sqlx db setup

      - name: Axum Social with Tests (Check)
        env:
          DATABASE_URL: postgres://postgres:password@localhost:5432/axum-social
        run: cargo check -p sqlx-example-postgres-axum-social

      - name: Axum Social with Tests (Test)
        env:
          DATABASE_URL: postgres://postgres:password@localhost:5432/axum-social
        run: cargo test -p sqlx-example-postgres-axum-social

      # The Chat example has an interactive TUI which is not trivial to test automatically,
      # so we only check that it compiles.
      - name: Chat (Check)
        run: cargo check -p sqlx-example-postgres-chat

      - name: Files (Setup)
        working-directory: examples/postgres/files
        env:
          DATABASE_URL: postgres://postgres:password@localhost:5432/files
        run: sqlx db setup

      - name: Files (Run)
        env:
          DATABASE_URL: postgres://postgres:password@localhost:5432/files
        run: cargo run -p sqlx-example-postgres-files

      - name: JSON (Setup)
        working-directory: examples/postgres/json
        env:
          DATABASE_URL: postgres://postgres:password@localhost:5432/json
        run: sqlx db setup

      - name: JSON (Run)
        env:
          DATABASE_URL: postgres://postgres:password@localhost:5432/json
        run: cargo run -p sqlx-example-postgres-json

      - name: Listen (Setup)
        working-directory: examples/postgres/listen
        env:
          DATABASE_URL: postgres://postgres:password@localhost:5432/listen
        run: sqlx db create

      - name: Listen (Run)
        env:
          DATABASE_URL: postgres://postgres:password@localhost:5432/listen
        run: cargo run -p sqlx-example-postgres-listen

      - name: Mockable TODOs (Setup)
        working-directory: examples/postgres/mockable-todos
        env:
          DATABASE_URL: postgres://postgres:password@localhost:5432/mockable-todos
        run: sqlx db setup

      - name: Mockable TODOs (Run)
        env:
          DATABASE_URL: postgres://postgres:password@localhost:5432/mockable-todos
        run: cargo run -p sqlx-example-postgres-mockable-todos

      - name: Multi-Tenant (Setup)
        working-directory: examples/postgres/multi-tenant
        env:
          DATABASE_URL: postgres://postgres:password@localhost:5432/multi-tenant
        run: |
          (cd accounts && sqlx db setup)
          (cd payments && sqlx migrate run)
          sqlx migrate run

      - name: Multi-Tenant (Run)
        env:
          DATABASE_URL: postgres://postgres:password@localhost:5432/multi-tenant
        run: cargo run -p sqlx-example-postgres-multi-tenant

      - name: TODOs (Setup)
        working-directory: examples/postgres/todos
        env:
          DATABASE_URL: postgres://postgres:password@localhost:5432/todos
        run: sqlx db setup

      - name: TODOs (Run)
        env:
          DATABASE_URL: postgres://postgres:password@localhost:5432/todos
        # TODO: test full CLI
        run: cargo run -p sqlx-example-postgres-todos

      - name: Transaction (Setup)
        working-directory: examples/postgres/transaction
        env:
          DATABASE_URL: postgres://postgres:password@localhost:5432/txn
        run: sqlx db setup

      - name: Transaction (Run)
        env:
          DATABASE_URL: postgres://postgres:password@localhost:5432/txn
        run: cargo run -p sqlx-example-postgres-transaction

  sqlite:
    name: SQLite Examples
    runs-on: ubuntu-latest
    needs: sqlx-cli

    steps:
      - name: Get SQLx-CLI
        uses: actions/download-artifact@v4
        with:
          name: sqlx-cli
          path: /home/runner/.local/bin

      - run: |
          ls -R /home/runner/.local/bin
          chmod +x /home/runner/.local/bin/sqlx
          echo /home/runner/.local/bin >> $GITHUB_PATH

      - uses: actions/checkout@v4

      - name: Setup Rust
        run: rustup show active-toolchain || rustup toolchain install

      - uses: Swatinem/rust-cache@v2

      - name: TODOs (Setup)
        env:
          DATABASE_URL: sqlite://todos.sqlite
        run: sqlx db setup --source=examples/sqlite/todos/migrations

      - name: TODOs (Run)
        env:
          DATABASE_URL: sqlite://todos.sqlite
        run: cargo run -p sqlx-example-sqlite-todos<|MERGE_RESOLUTION|>--- conflicted
+++ resolved
@@ -27,11 +27,7 @@
           --bin sqlx
           --release
           --no-default-features
-<<<<<<< HEAD
           --features mysql,postgres,sqlite,sqlx-toml
-=======
-          --features mysql,postgres,sqlite
->>>>>>> 1c9cbe93
 
       - uses: actions/upload-artifact@v4
         with:
