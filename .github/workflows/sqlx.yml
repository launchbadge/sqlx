name: SQLx

on:
  pull_request:
  push:
    branches:
      - main
      - "*-dev"

jobs:
  format:
    name: Format
    runs-on: ubuntu-24.04
    steps:
      - uses: actions/checkout@v4
      - run: rustup component add rustfmt
      - run: cargo fmt --all -- --check

  check:
    name: Check
    runs-on: ubuntu-24.04
    strategy:
      matrix:
        runtime: [ async-std, async-global-executor, smol, tokio ]
        tls: [ native-tls, rustls, none ]
    steps:
      - uses: actions/checkout@v4

      # Swatinem/rust-cache recommends setting up the rust toolchain first because it's used in cache keys
      - name: Setup Rust
        # https://blog.rust-lang.org/2025/03/02/Rustup-1.28.0.html
        run: |
          rustup show active-toolchain || rustup toolchain install
          rustup component add clippy
          rustup toolchain install beta
          rustup component add --toolchain beta clippy

      - uses: Swatinem/rust-cache@v2

      - run: >
          cargo clippy
          --no-default-features
          --features all-databases,_unstable-all-types,sqlite-preupdate-hook,runtime-${{ matrix.runtime }},tls-${{ matrix.tls }},macros
          -- -D warnings

      # Run beta for new warnings but don't break the build.
      # Use a subdirectory of `target` to avoid clobbering the cache.
      - run: >
          cargo +beta clippy
          --no-default-features
          --features all-databases,_unstable-all-types,sqlite-preupdate-hook,runtime-${{ matrix.runtime }},tls-${{ matrix.tls }},macros
          --target-dir target/beta/

  check-minimal-versions:
    name: Check build using minimal versions
    runs-on: ubuntu-24.04
    steps:
      - uses: actions/checkout@v4
      - name: Setup Rust
        run: |
          rustup show active-toolchain || rustup toolchain install
          rustup toolchain install nightly
      - run: cargo +nightly generate-lockfile -Z minimal-versions
      - run: cargo build --all-features

  test:
    name: Unit Tests
    runs-on: ubuntu-24.04
    steps:
      - uses: actions/checkout@v4

      # https://blog.rust-lang.org/2025/03/02/Rustup-1.28.0.html
      - name: Setup Rust
        run: rustup show active-toolchain || rustup toolchain install

      - uses: Swatinem/rust-cache@v2

      - name: Test sqlx-core
        run: >
          cargo test
          -p sqlx-core
          --all-features      

      - name: Test sqlx-mysql
        run: >
          cargo test
          -p sqlx-mysql
          --all-features      

      - name: Test sqlx-postgres
        run: >
          cargo test
          -p sqlx-postgres
          --all-features      

      - name: Test sqlx-sqlite
        run: >
          cargo test
          -p sqlx-sqlite
          --all-features      

      - name: Test sqlx-macros-core
        run: >
          cargo test
          -p sqlx-macros-core
          --all-features

      # Note: use `--lib` to not run integration tests that require a DB
      - name: Test sqlx
        run: >
          cargo test
          -p sqlx
          --lib
          --all-features

  sqlite:
    name: SQLite
    runs-on: ubuntu-24.04
    strategy:
      matrix:
        runtime: [ async-global-executor, smol, tokio ]
        linking: [ sqlite, sqlite-unbundled ]
    needs: check
    steps:
      - uses: actions/checkout@v4

      - run: mkdir /tmp/sqlite3-lib && wget -O /tmp/sqlite3-lib/ipaddr.so https://github.com/nalgeon/sqlean/releases/download/0.15.2/ipaddr.so

      # https://blog.rust-lang.org/2025/03/02/Rustup-1.28.0.html
      - name: Setup Rust
        run: rustup show active-toolchain || rustup toolchain install

      - uses: Swatinem/rust-cache@v2

      - name: Install system sqlite library
        if: ${{ matrix.linking == 'sqlite-unbundled' }}
        run: sudo apt-get install -y libsqlite3-dev

      - run: echo "using ${DATABASE_URL}"

      # Create data dir for offline mode
      - run: mkdir .sqlx

      - run: >
          cargo test
          --no-default-features
          --features any,macros,migrate,${{ matrix.linking }},_unstable-all-types,runtime-${{ matrix.runtime }},${{ matrix.linking == 'sqlite' && 'sqlite-preupdate-hook' || ''}}
          --
          --test-threads=1
        env:
          DATABASE_URL: sqlite:tests/sqlite/sqlite.db
          SQLX_OFFLINE_DIR: .sqlx
          RUSTFLAGS: --cfg sqlite_ipaddr --cfg sqlite_test_sqlcipher
          LD_LIBRARY_PATH: /tmp/sqlite3-lib

      # Run the `test-attr` test again to cover cleanup.
      # The `sqlite-test-attr` test requires the `sqlite` feature.
      - if: ${{ matrix.linking == 'sqlite' }}
        run: >
          cargo test
          --test sqlite-test-attr
          --no-default-features
          --features any,macros,migrate,${{ matrix.linking }},_unstable-all-types,runtime-${{ matrix.runtime }},${{ matrix.linking == 'sqlite' && 'sqlite-preupdate-hook' || ''}}
          --
          --test-threads=1
        env:
          DATABASE_URL: sqlite:tests/sqlite/sqlite.db
          SQLX_OFFLINE_DIR: .sqlx
          RUSTFLAGS: --cfg sqlite_ipaddr --cfg sqlite_test_sqlcipher
          LD_LIBRARY_PATH: /tmp/sqlite3-lib

      # Remove test artifacts
      - run: cargo clean -p sqlx

      # Build the macros-test in offline mode (omit DATABASE_URL)
      - run: >
          cargo build
          --no-default-features
          --test ${{ matrix.linking }}-macros
          --features any,macros,${{ matrix.linking }},_unstable-all-types,runtime-${{ matrix.runtime }}
        env:
          SQLX_OFFLINE: true
          SQLX_OFFLINE_DIR: .sqlx
          RUSTFLAGS: -D warnings --cfg sqlite_ipaddr
          LD_LIBRARY_PATH: /tmp/sqlite3-lib

      # Test macros in offline mode (still needs DATABASE_URL to run)
      - run: >
          cargo test
          --no-default-features
          --test ${{ matrix.linking }}-macros
          --features any,macros,${{ matrix.linking }},_unstable-all-types,runtime-${{ matrix.runtime }}
        env:
          DATABASE_URL: sqlite://tests/sqlite/sqlite.db
          SQLX_OFFLINE: true
          SQLX_OFFLINE_DIR: .sqlx
          RUSTFLAGS: --cfg sqlite_ipaddr
          LD_LIBRARY_PATH: /tmp/sqlite3-lib

  postgres:
    name: Postgres
    runs-on: ubuntu-24.04
    strategy:
      matrix:
        postgres: [ 17, 13 ]
        runtime: [ async-global-executor, smol, tokio ]
        tls: [ native-tls, rustls-aws-lc-rs, rustls-ring, none ]
    needs: check
    steps:
      - uses: actions/checkout@v4

      - name: Setup Rust
        run: rustup show active-toolchain || rustup toolchain install

      - uses: Swatinem/rust-cache@v2

      - env:
          # FIXME: needed to disable `ltree` tests in Postgres 9.6
          # but `PgLTree` should just fall back to text format
          RUSTFLAGS: -D warnings --cfg postgres_${{ matrix.postgres }}
        run: >
          cargo build 
          --no-default-features
          --features postgres,_unstable-all-types,runtime-${{ matrix.runtime }},tls-${{ matrix.tls }},macros,migrate

      - run: |
          docker compose -f tests/docker-compose.yml run -d -p 5432:5432 --name postgres_${{ matrix.postgres }} postgres_${{ matrix.postgres }}
          docker exec postgres_${{ matrix.postgres }} bash -c "until pg_isready; do sleep 1; done"

      # Create data dir for offline mode
      - run: mkdir .sqlx

      - run: >
          cargo test
          --no-default-features
          --features any,postgres,macros,migrate,_unstable-all-types,runtime-${{ matrix.runtime }},tls-${{ matrix.tls }}
        env:
          DATABASE_URL: postgres://postgres:password@localhost:5432/sqlx
          SQLX_OFFLINE_DIR: .sqlx
          # FIXME: needed to disable `ltree` tests in Postgres 9.6
          # but `PgLTree` should just fall back to text format
          RUSTFLAGS: --cfg postgres_${{ matrix.postgres }}

      # Run the `test-attr` test again to cover cleanup.
      - run: >
          cargo test
          --test postgres-test-attr
          --no-default-features
          --features any,postgres,macros,migrate,_unstable-all-types,runtime-${{ matrix.runtime }},tls-${{ matrix.tls }}
        env:
          DATABASE_URL: postgres://postgres:password@localhost:5432/sqlx
          SQLX_OFFLINE_DIR: .sqlx
          # FIXME: needed to disable `ltree` tests in Postgres 9.6
          # but `PgLTree` should just fall back to text format
          RUSTFLAGS: --cfg postgres_${{ matrix.postgres }}

      - if: matrix.tls != 'none'
        run: >
          cargo test
          --no-default-features
          --features any,postgres,macros,migrate,_unstable-all-types,runtime-${{ matrix.runtime }},tls-${{ matrix.tls }}
        env:
          DATABASE_URL: postgres://postgres:password@localhost:5432/sqlx?sslmode=verify-ca&sslrootcert=.%2Ftests%2Fcerts%2Fca.crt
          SQLX_OFFLINE_DIR: .sqlx
          # FIXME: needed to disable `ltree` tests in Postgres 9.6
          # but `PgLTree` should just fall back to text format
          RUSTFLAGS: --cfg postgres_${{ matrix.postgres }}

      # Remove test artifacts
      - run: cargo clean -p sqlx

      # Build the macros-test in offline mode (omit DATABASE_URL)
      - run: >
          cargo build
          --no-default-features
          --test postgres-macros
          --features any,postgres,macros,_unstable-all-types,runtime-${{ matrix.runtime }},tls-${{ matrix.tls }}
        env:
          SQLX_OFFLINE: true
          SQLX_OFFLINE_DIR: .sqlx
          # FIXME: needed to disable `ltree` tests in Postgres 9.6
          # but `PgLTree` should just fall back to text format
          RUSTFLAGS: -D warnings --cfg postgres_${{ matrix.postgres }}

      # Test macros in offline mode (still needs DATABASE_URL to run)
      - run: >
          cargo test
          --no-default-features
          --test postgres-macros
          --features any,postgres,macros,_unstable-all-types,runtime-${{ matrix.runtime }},tls-${{ matrix.tls }}
        env:
          DATABASE_URL: postgres://postgres:password@localhost:5432/sqlx
          SQLX_OFFLINE: true
          SQLX_OFFLINE_DIR: .sqlx
          # FIXME: needed to disable `ltree` tests in Postgres 9.6
          # but `PgLTree` should just fall back to text format
          RUSTFLAGS: --cfg postgres_${{ matrix.postgres }}

      # client SSL authentication

      - run: |
          docker stop postgres_${{ matrix.postgres }}
          docker compose -f tests/docker-compose.yml run -d -p 5432:5432 --name postgres_${{ matrix.postgres }}_client_ssl postgres_${{ matrix.postgres }}_client_ssl
          docker exec postgres_${{ matrix.postgres }}_client_ssl bash -c "until pg_isready; do sleep 1; done"

      - if: matrix.tls != 'none'
        run: >
          cargo test
          --no-default-features
          --features any,postgres,macros,_unstable-all-types,runtime-${{ matrix.runtime }},tls-${{ matrix.tls }}
        env:
          DATABASE_URL: postgres://postgres@localhost:5432/sqlx?sslmode=verify-ca&sslrootcert=.%2Ftests%2Fcerts%2Fca.crt&sslkey=.%2Ftests%2Fcerts%2Fkeys%2Fclient.key&sslcert=.%2Ftests%2Fcerts%2Fclient.crt
          # FIXME: needed to disable `ltree` tests in Postgres 9.6
          # but `PgLTree` should just fall back to text format
          RUSTFLAGS: --cfg postgres_${{ matrix.postgres }}_client_ssl

  mysql:
    name: MySQL
    runs-on: ubuntu-24.04
    strategy:
      matrix:
        mysql: [ 8 ]
        runtime: [ async-global-executor, smol, tokio ]
        tls: [ native-tls, rustls-aws-lc-rs, rustls-ring, none ]
    needs: check
    steps:
      - uses: actions/checkout@v4

      - name: Setup Rust
        run: rustup show active-toolchain || rustup toolchain install

      - uses: Swatinem/rust-cache@v2

      - run: cargo build --features mysql,_unstable-all-types,runtime-${{ matrix.runtime }},tls-${{ matrix.tls }}

      - run: docker compose -f tests/docker-compose.yml run -d -p 3306:3306 --name mysql_${{ matrix.mysql }} mysql_${{ matrix.mysql }}
      - run: sleep 60

      # Create data dir for offline mode
      - run: mkdir .sqlx

      - run: >
          cargo test
          --no-default-features
          --features any,mysql,macros,migrate,_unstable-all-types,runtime-${{ matrix.runtime }},tls-${{ matrix.tls }}
        env:
          DATABASE_URL: mysql://root:password@localhost:3306/sqlx?ssl-mode=disabled
          SQLX_OFFLINE_DIR: .sqlx
          RUSTFLAGS: --cfg mysql_${{ matrix.mysql }}

      # Run the `test-attr` test again to cover cleanup.
      - run: >
          cargo test
          --test mysql-test-attr
          --no-default-features
          --features any,mysql,macros,migrate,_unstable-all-types,runtime-${{ matrix.runtime }},tls-${{ matrix.tls }}
        env:
          DATABASE_URL: mysql://root:password@localhost:3306/sqlx?ssl-mode=disabled
          SQLX_OFFLINE_DIR: .sqlx
          RUSTFLAGS: --cfg mysql_${{ matrix.mysql }}

      # MySQL 5.7 supports TLS but not TLSv1.3 as required by RusTLS.
      - if: ${{ !(matrix.mysql == '5_7' && matrix.tls == 'rustls') }}
        run: >
          cargo test
          --no-default-features
          --features any,mysql,macros,migrate,_unstable-all-types,runtime-${{ matrix.runtime }},tls-${{ matrix.tls }}
        env:
          DATABASE_URL: mysql://root:password@localhost:3306/sqlx
          SQLX_OFFLINE_DIR: .sqlx
          RUSTFLAGS: --cfg mysql_${{ matrix.mysql }}

      # Remove test artifacts
      - run: cargo clean -p sqlx

      # Build the macros-test in offline mode (omit DATABASE_URL)
      - run: >
          cargo build
          --no-default-features
          --test mysql-macros
          --features any,mysql,macros,migrate,_unstable-all-types,runtime-${{ matrix.runtime }},tls-${{ matrix.tls }}
        env:
          SQLX_OFFLINE: true
          SQLX_OFFLINE_DIR: .sqlx
          RUSTFLAGS: -D warnings --cfg mysql_${{ matrix.mysql }}

      # Test macros in offline mode (still needs DATABASE_URL to run)
      # MySQL 5.7 supports TLS but not TLSv1.3 as required by RusTLS.
      - run: >
          cargo test
          --no-default-features
          --test mysql-macros
          --features any,mysql,macros,migrate,_unstable-all-types,runtime-${{ matrix.runtime }},tls-${{ matrix.tls }}
        env:
          DATABASE_URL: mysql://root:password@localhost:3306/sqlx
          SQLX_OFFLINE: true
          SQLX_OFFLINE_DIR: .sqlx
          RUSTFLAGS: --cfg mysql_${{ matrix.mysql }}

      # client SSL authentication

      - if: ${{ matrix.tls != 'none' }}
        run: |
          docker stop mysql_${{ matrix.mysql }}
          docker compose -f tests/docker-compose.yml run -d -p 3306:3306 --name mysql_${{ matrix.mysql }}_client_ssl mysql_${{ matrix.mysql }}_client_ssl
          sleep 60

      - if: ${{ matrix.tls != 'none' }}
        run: >
          cargo test
          --no-default-features
          --features any,mysql,macros,migrate,_unstable-all-types,runtime-${{ matrix.runtime }},tls-${{ matrix.tls }}
        env:
          DATABASE_URL: mysql://root@localhost:3306/sqlx?sslmode=verify_ca&ssl-ca=.%2Ftests%2Fcerts%2Fca.crt&ssl-key=.%2Ftests%2Fcerts%2Fkeys%2Fclient.key&ssl-cert=.%2Ftests%2Fcerts%2Fclient.crt
          RUSTFLAGS: --cfg mysql_${{ matrix.mysql }}

  mariadb:
    name: MariaDB
    runs-on: ubuntu-24.04
    strategy:
      matrix:
<<<<<<< HEAD
        mariadb: [ verylatest, 11_4, 10_11, 10_4 ]
        runtime: [ async-global-executor, smol, tokio ]
=======
        mariadb: [ verylatest, 11_8, 11_4, 10_11, 10_6 ]
        runtime: [ async-std, tokio ]
>>>>>>> f7ef1ed1
        tls: [ native-tls, rustls-aws-lc-rs, rustls-ring, none ]
    needs: check
    steps:
      - uses: actions/checkout@v4

      - name: Setup Rust
        run: rustup show active-toolchain || rustup toolchain install

      - uses: Swatinem/rust-cache@v2

      - run: cargo build --features mysql,_unstable-all-types,runtime-${{ matrix.runtime }},tls-${{ matrix.tls }}

      - run: docker compose -f tests/docker-compose.yml run -d -p 3306:3306 --name mariadb_${{ matrix.mariadb }} mariadb_${{ matrix.mariadb }}
      - run: sleep 30

      # Create data dir for offline mode
      - run: mkdir .sqlx

      - run: >
          cargo test
          --no-default-features
          --features any,mysql,macros,migrate,_unstable-all-types,runtime-${{ matrix.runtime }},tls-${{ matrix.tls }}
        env:
          DATABASE_URL: mysql://root:password@localhost:3306/sqlx
          SQLX_OFFLINE_DIR: .sqlx
          RUSTFLAGS: --cfg mariadb="${{ matrix.mariadb }}"

      # Run the `test-attr` test again to cover cleanup.
      - run: >
          cargo test
          --test mysql-test-attr
          --no-default-features
          --features any,mysql,macros,migrate,_unstable-all-types,runtime-${{ matrix.runtime }},tls-${{ matrix.tls }}
        env:
          DATABASE_URL: mysql://root:password@localhost:3306/sqlx
          SQLX_OFFLINE_DIR: .sqlx
          RUSTFLAGS: --cfg mariadb="${{ matrix.mariadb }}"

      # Remove test artifacts
      - run: cargo clean -p sqlx

      # Build the macros-test in offline mode (omit DATABASE_URL)
      - run: >
          cargo build
          --no-default-features
          --test mysql-macros
          --features any,mysql,macros,migrate,_unstable-all-types,runtime-${{ matrix.runtime }},tls-${{ matrix.tls }}
        env:
          SQLX_OFFLINE: true
          SQLX_OFFLINE_DIR: .sqlx
          RUSTFLAGS: -D warnings --cfg mariadb="${{ matrix.mariadb }}"

      # Test macros in offline mode (still needs DATABASE_URL to run)
      - run: >
          cargo test
          --no-default-features
          --test mysql-macros
          --features any,mysql,macros,migrate,_unstable-all-types,runtime-${{ matrix.runtime }},tls-${{ matrix.tls }}
        env:
          DATABASE_URL: mysql://root:password@localhost:3306/sqlx
          SQLX_OFFLINE: true
          SQLX_OFFLINE_DIR: .sqlx
          RUSTFLAGS: --cfg mariadb="${{ matrix.mariadb }}"

      # client SSL authentication

      - if: ${{ matrix.tls != 'none' }}
        run: |
          docker stop mariadb_${{ matrix.mariadb }}
          docker compose -f tests/docker-compose.yml run -d -p 3306:3306 --name mariadb_${{ matrix.mariadb }}_client_ssl mariadb_${{ matrix.mariadb }}_client_ssl
          sleep 60

      - if: ${{ matrix.tls != 'none' }}
        run: >
          cargo test
          --no-default-features
          --features any,mysql,macros,migrate,_unstable-all-types,runtime-${{ matrix.runtime }},tls-${{ matrix.tls }}
        env:
          DATABASE_URL: mysql://root@localhost:3306/sqlx?sslmode=verify_ca&ssl-ca=.%2Ftests%2Fcerts%2Fca.crt&ssl-key=.%2Ftests%2Fcerts%2Fkeys%2Fclient.key&ssl-cert=.%2Ftests%2Fcerts%2Fclient.crt
          RUSTFLAGS: --cfg mariadb="${{ matrix.mariadb }}"<|MERGE_RESOLUTION|>--- conflicted
+++ resolved
@@ -419,13 +419,8 @@
     runs-on: ubuntu-24.04
     strategy:
       matrix:
-<<<<<<< HEAD
-        mariadb: [ verylatest, 11_4, 10_11, 10_4 ]
+        mariadb: [ verylatest, 11_8, 11_4, 10_11, 10_6 ]
         runtime: [ async-global-executor, smol, tokio ]
-=======
-        mariadb: [ verylatest, 11_8, 11_4, 10_11, 10_6 ]
-        runtime: [ async-std, tokio ]
->>>>>>> f7ef1ed1
         tls: [ native-tls, rustls-aws-lc-rs, rustls-ring, none ]
     needs: check
     steps:
