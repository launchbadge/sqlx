--- conflicted
+++ resolved
@@ -36,8 +36,6 @@
 
         sqlx::postgres::types::PgLine,
 
-<<<<<<< HEAD
-=======
         sqlx::postgres::types::PgLSeg,
 
         sqlx::postgres::types::PgBox,
@@ -48,7 +46,6 @@
 
         sqlx::postgres::types::PgCircle,
 
->>>>>>> 52e77549
         #[cfg(feature = "uuid")]
         sqlx::types::Uuid,
 
@@ -106,7 +103,6 @@
         sqlx::postgres::types::PgRange<i64>,
 
         // Range arrays
-<<<<<<< HEAD
 
         Vec<sqlx::postgres::types::PgRange<i32>> | &[sqlx::postgres::types::PgRange<i32>],
         Vec<sqlx::postgres::types::PgRange<i64>> | &[sqlx::postgres::types::PgRange<i64>],
@@ -140,41 +136,6 @@
             // Range types
             sqlx::postgres::types::PgRange<sqlx::types::chrono::NaiveDate>,
 
-=======
-
-        Vec<sqlx::postgres::types::PgRange<i32>> | &[sqlx::postgres::types::PgRange<i32>],
-        Vec<sqlx::postgres::types::PgRange<i64>> | &[sqlx::postgres::types::PgRange<i64>],
-    },
-    ParamChecking::Strong,
-    feature-types: info => info.__type_feature_gate(),
-    // The expansion of the macro automatically applies the correct feature name
-    // and checks `[macros.preferred-crates]`
-    datetime-types: {
-        chrono: {
-            // Scalar types
-            sqlx::types::chrono::NaiveTime,
-
-            sqlx::types::chrono::NaiveDate,
-
-            sqlx::types::chrono::NaiveDateTime,
-
-            sqlx::types::chrono::DateTime<sqlx::types::chrono::Utc> | sqlx::types::chrono::DateTime<_>,
-
-            sqlx::postgres::types::PgTimeTz<sqlx::types::chrono::NaiveTime, sqlx::types::chrono::FixedOffset>,
-
-            // Array types
-            Vec<sqlx::types::chrono::NaiveTime> | &[sqlx::types::chrono::NaiveTime],
-
-            Vec<sqlx::types::chrono::NaiveDate> | &[sqlx::types::chrono::NaiveDate],
-
-            Vec<sqlx::types::chrono::NaiveDateTime> | &[sqlx::types::chrono::NaiveDateTime],
-
-            Vec<sqlx::types::chrono::DateTime<sqlx::types::chrono::Utc>> | &[sqlx::types::chrono::DateTime<_>],
-
-            // Range types
-            sqlx::postgres::types::PgRange<sqlx::types::chrono::NaiveDate>,
-
->>>>>>> 52e77549
             sqlx::postgres::types::PgRange<sqlx::types::chrono::NaiveDateTime>,
 
             sqlx::postgres::types::PgRange<sqlx::types::chrono::DateTime<sqlx::types::chrono::Utc>> |
@@ -195,7 +156,6 @@
             sqlx::types::time::Time,
 
             sqlx::types::time::Date,
-<<<<<<< HEAD
 
             sqlx::types::time::PrimitiveDateTime,
 
@@ -217,29 +177,6 @@
 
             sqlx::postgres::types::PgRange<sqlx::types::time::PrimitiveDateTime>,
 
-=======
-
-            sqlx::types::time::PrimitiveDateTime,
-
-            sqlx::types::time::OffsetDateTime,
-
-            sqlx::postgres::types::PgTimeTz<sqlx::types::time::Time, sqlx::types::time::UtcOffset>,
-
-            // Array types
-            Vec<sqlx::types::time::Time> | &[sqlx::types::time::Time],
-
-            Vec<sqlx::types::time::Date> | &[sqlx::types::time::Date],
-
-            Vec<sqlx::types::time::PrimitiveDateTime> | &[sqlx::types::time::PrimitiveDateTime],
-
-            Vec<sqlx::types::time::OffsetDateTime> | &[sqlx::types::time::OffsetDateTime],
-
-            // Range types
-            sqlx::postgres::types::PgRange<sqlx::types::time::Date>,
-
-            sqlx::postgres::types::PgRange<sqlx::types::time::PrimitiveDateTime>,
-
->>>>>>> 52e77549
             sqlx::postgres::types::PgRange<sqlx::types::time::OffsetDateTime>,
 
             // Arrays of ranges
