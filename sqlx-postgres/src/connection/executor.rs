--- conflicted
+++ resolved
@@ -15,7 +15,7 @@
 use futures_core::future::BoxFuture;
 use futures_core::stream::BoxStream;
 use futures_core::Stream;
-use futures_util::{pin_mut, TryStreamExt};
+use futures_util::TryStreamExt;
 use sqlx_core::arguments::Arguments;
 use sqlx_core::sql_str::{SqlSafeStr, SqlStr};
 use sqlx_core::Either;
@@ -237,11 +237,13 @@
             // prepare the statement if this our first time executing it
             // always return the statement ID here
             let (statement, metadata_) = self
-<<<<<<< HEAD
-                .get_or_prepare(query.as_str(), &arguments.types, persistent, metadata_opt)
-=======
-                .get_or_prepare(query, &arguments.types, persistent, metadata_opt, false)
->>>>>>> e6276738
+                .get_or_prepare(
+                    query.as_str(),
+                    &arguments.types,
+                    persistent,
+                    metadata_opt,
+                    false,
+                )
                 .await?;
 
             metadata = metadata_;
@@ -411,16 +413,11 @@
         let metadata = query.statement().map(|s| Arc::clone(&s.metadata));
         let arguments = query.take_arguments().map_err(Error::Encode);
         let persistent = query.persistent();
+        let sql = query.sql();
 
         Box::pin(try_stream! {
             let arguments = arguments?;
-<<<<<<< HEAD
-            let sql = query.sql();
-            let s = self.run(sql, arguments, 0, persistent, metadata).await?;
-            pin_mut!(s);
-=======
             let mut s = pin!(self.run(sql, arguments, persistent, metadata).await?);
->>>>>>> e6276738
 
             while let Some(v) = s.try_next().await? {
                 r#yield!(v);
@@ -476,11 +473,7 @@
             self.wait_until_ready().await?;
 
             let (_, metadata) = self
-<<<<<<< HEAD
-                .get_or_prepare(sql.as_str(), parameters, true, None)
-=======
-                .get_or_prepare(sql, parameters, true, None, true)
->>>>>>> e6276738
+                .get_or_prepare(sql.as_str(), parameters, true, None, true)
                 .await?;
 
             Ok(PgStatement { sql, metadata })
@@ -498,11 +491,9 @@
         Box::pin(async move {
             self.wait_until_ready().await?;
 
-<<<<<<< HEAD
-            let (stmt_id, metadata) = self.get_or_prepare(sql.as_str(), &[], true, None).await?;
-=======
-            let (stmt_id, metadata) = self.get_or_prepare(sql, &[], true, None, true).await?;
->>>>>>> e6276738
+            let (stmt_id, metadata) = self
+                .get_or_prepare(sql.as_str(), &[], true, None, true)
+                .await?;
 
             let nullable = self.get_nullable_for_columns(stmt_id, &metadata).await?;
 
