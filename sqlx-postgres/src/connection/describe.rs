--- conflicted
+++ resolved
@@ -128,11 +128,7 @@
             let origin = if let (Some(relation_oid), Some(attribute_no)) =
                 (field.relation_id, field.relation_attribute_no)
             {
-<<<<<<< HEAD
-                self.maybe_fetch_column_origin(relation_oid, attribute_no, should_fetch)
-=======
                 self.maybe_fetch_column_origin(relation_oid, attribute_no, fetch_column_description)
->>>>>>> 52e77549
                     .await?
             } else {
                 ColumnOrigin::Expression
