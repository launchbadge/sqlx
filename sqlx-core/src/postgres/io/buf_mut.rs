--- conflicted
+++ resolved
@@ -35,11 +35,7 @@
         // N.B. if you change this don't forget to update it in ../describe.rs
         self.extend(b"sqlx_s_");
 
-<<<<<<< HEAD
-        itoa::write(&mut *self, id.0).unwrap();
-=======
-        self.extend(itoa::Buffer::new().format(id).as_bytes());
->>>>>>> 32f12735
+        self.extend(itoa::Buffer::new().format(id.0).as_bytes());
 
         self.push(0);
     }
@@ -50,11 +46,7 @@
         if let Some(id) = id {
             self.extend(b"sqlx_p_");
 
-<<<<<<< HEAD
-            itoa::write(&mut *self, id.0).unwrap();
-=======
-            self.extend(itoa::Buffer::new().format(id).as_bytes());
->>>>>>> 32f12735
+            self.extend(itoa::Buffer::new().format(id.0).as_bytes());
         }
 
         self.push(0);
