--- conflicted
+++ resolved
@@ -16,17 +16,12 @@
     BigInt(i64),
     Real(f32),
     Double(f64),
-<<<<<<< HEAD
     Text(Arc<String>),
     TextSlice(Arc<str>),
     Blob(Arc<Vec<u8>>),
-=======
-    Text(Cow<'a, str>),
-    Blob(Cow<'a, [u8]>),
     #[cfg(feature = "json")]
     #[cfg_attr(docsrs, doc(cfg(feature = "json")))]
     Json(Box<serde_json::value::RawValue>),
->>>>>>> 34bf530e
 }
 
 impl AnyValueKind {
@@ -84,25 +79,7 @@
     type Database = Any;
 
     fn as_ref(&self) -> <Self::Database as Database>::ValueRef<'_> {
-<<<<<<< HEAD
         AnyValueRef { kind: &self.kind }
-=======
-        AnyValueRef {
-            kind: match &self.kind {
-                AnyValueKind::Null(k) => AnyValueKind::Null(*k),
-                AnyValueKind::Bool(b) => AnyValueKind::Bool(*b),
-                AnyValueKind::SmallInt(i) => AnyValueKind::SmallInt(*i),
-                AnyValueKind::Integer(i) => AnyValueKind::Integer(*i),
-                AnyValueKind::BigInt(i) => AnyValueKind::BigInt(*i),
-                AnyValueKind::Real(r) => AnyValueKind::Real(*r),
-                AnyValueKind::Double(d) => AnyValueKind::Double(*d),
-                AnyValueKind::Text(t) => AnyValueKind::Text(Cow::Borrowed(t)),
-                AnyValueKind::Blob(b) => AnyValueKind::Blob(Cow::Borrowed(b)),
-                #[cfg(feature = "json")]
-                AnyValueKind::Json(j) => AnyValueKind::Json(j.clone()),
-            },
-        }
->>>>>>> 34bf530e
     }
 
     fn type_info(&self) -> Cow<'_, <Self::Database as Database>::TypeInfo> {
@@ -119,23 +96,7 @@
 
     fn to_owned(&self) -> <Self::Database as Database>::Value {
         AnyValue {
-<<<<<<< HEAD
             kind: self.kind.clone(),
-=======
-            kind: match &self.kind {
-                AnyValueKind::Null(k) => AnyValueKind::Null(*k),
-                AnyValueKind::Bool(b) => AnyValueKind::Bool(*b),
-                AnyValueKind::SmallInt(i) => AnyValueKind::SmallInt(*i),
-                AnyValueKind::Integer(i) => AnyValueKind::Integer(*i),
-                AnyValueKind::BigInt(i) => AnyValueKind::BigInt(*i),
-                AnyValueKind::Real(r) => AnyValueKind::Real(*r),
-                AnyValueKind::Double(d) => AnyValueKind::Double(*d),
-                AnyValueKind::Text(t) => AnyValueKind::Text(Cow::Owned(t.to_string())),
-                AnyValueKind::Blob(b) => AnyValueKind::Blob(Cow::Owned(b.to_vec())),
-                #[cfg(feature = "json")]
-                AnyValueKind::Json(j) => AnyValueKind::Json(j.clone()),
-            },
->>>>>>> 34bf530e
         }
     }
 
