--- conflicted
+++ resolved
@@ -54,15 +54,10 @@
         i64: Type<A::Database> + Encode<'a, A::Database>,
         f32: Type<A::Database> + Encode<'a, A::Database>,
         f64: Type<A::Database> + Encode<'a, A::Database>,
-<<<<<<< HEAD
         Arc<String>: Type<A::Database> + Encode<'a, A::Database>,
         Arc<str>: Type<A::Database> + Encode<'a, A::Database>,
         Arc<Vec<u8>>: Type<A::Database> + Encode<'a, A::Database>,
-=======
-        String: Type<A::Database> + Encode<'a, A::Database>,
-        Vec<u8>: Type<A::Database> + Encode<'a, A::Database>,
         A::Database: AnyJson,
->>>>>>> 34bf530e
     {
         let mut out = A::default();
 
@@ -88,16 +83,11 @@
                 AnyValueKind::BigInt(i) => out.add(i),
                 AnyValueKind::Real(r) => out.add(r),
                 AnyValueKind::Double(d) => out.add(d),
-<<<<<<< HEAD
                 AnyValueKind::Text(t) => out.add(t),
                 AnyValueKind::TextSlice(t) => out.add(t),
                 AnyValueKind::Blob(b) => out.add(b),
-=======
-                AnyValueKind::Text(t) => out.add(String::from(t)),
-                AnyValueKind::Blob(b) => out.add(Vec::from(b)),
                 #[cfg(feature = "json")]
                 AnyValueKind::Json(j) => A::Database::add_json(&mut out, j),
->>>>>>> 34bf530e
             }?
         }
         Ok(out)
