--- conflicted
+++ resolved
@@ -40,14 +40,12 @@
     )]
     Dirty(i64),
 
-<<<<<<< HEAD
     #[error("migration {0} was missing a parameter '{1}' at line {2}, column {3}")]
     MissingParameter(String, String, usize, usize),
 
     #[error("Invalid parameter syntax {0}")]
     InvalidParameterSyntax(String),
-=======
+
     #[error("database driver does not support creation of schemas at migrate time: {0}")]
     CreateSchemasNotSupported(String),
->>>>>>> 24317d5e
 }