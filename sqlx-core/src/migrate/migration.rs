use sha2::{Digest, Sha384};
use std::borrow::Cow;
use std::collections::HashMap;

use crate::sql_str::SqlStr;

use super::{MigrateError, MigrationType};

const ENABLE_SUBSTITUTION: &str = "-- enable-substitution";
const DISABLE_SUBSTITUTION: &str = "-- disable-substitution";

#[derive(Debug, Clone)]
pub struct Migration {
    pub version: i64,
    pub description: Cow<'static, str>,
    pub migration_type: MigrationType,
    pub sql: SqlStr,
    pub checksum: Cow<'static, [u8]>,
    pub no_tx: bool,
}

impl Migration {
    pub fn new(
        version: i64,
        description: Cow<'static, str>,
        migration_type: MigrationType,
        sql: SqlStr,
        no_tx: bool,
    ) -> Self {
<<<<<<< HEAD
        let checksum = Cow::Owned(Vec::from(Sha384::digest(sql.as_bytes()).as_slice()));
=======
        let checksum = checksum(sql.as_str());

        Self::with_checksum(
            version,
            description,
            migration_type,
            sql,
            checksum.into(),
            no_tx,
        )
    }

    pub(crate) fn with_checksum(
        version: i64,
        description: Cow<'static, str>,
        migration_type: MigrationType,
        sql: SqlStr,
        checksum: Cow<'static, [u8]>,
        no_tx: bool,
    ) -> Self {
>>>>>>> 24317d5e
        Migration {
            version,
            description,
            migration_type,
            sql,
            checksum,
            no_tx,
        }
    }

    fn name(&self) -> String {
        let description = self.description.replace(' ', "_");
        match self.migration_type {
            MigrationType::Simple => {
                format!("{}_{}", self.version, description)
            }
            MigrationType::ReversibleUp => {
                format!("{}_{}.{}", self.version, description, "up")
            }
            MigrationType::ReversibleDown => {
                format!("{}_{}.{}", self.version, description, "down")
            }
        }
    }

    pub fn process_parameters(
        &self,
        params: &HashMap<String, String>,
    ) -> Result<Self, MigrateError> {
        let Migration {
            version,
            description,
            migration_type,
            sql,
            checksum,
            no_tx,
        } = self;

        let mut new_sql = String::with_capacity(sql.len());
        let mut substitution_enabled = false;

        for (i, line) in sql.lines().enumerate() {
            if i != 0 {
                new_sql.push('\n')
            }
            let trimmed_line = line.trim();
            if trimmed_line == ENABLE_SUBSTITUTION {
                substitution_enabled = true;
                new_sql.push_str(line);
                continue;
            } else if trimmed_line == DISABLE_SUBSTITUTION {
                new_sql.push_str(line);
                substitution_enabled = false;
                continue;
            }

            if substitution_enabled {
                let substituted_line = subst::substitute(line, params).map_err(|e| match e {
                    subst::Error::NoSuchVariable(subst::error::NoSuchVariable {
                        position,
                        name,
                    }) => MigrateError::MissingParameter(self.name(), name, i + 1, position),
                    _ => MigrateError::InvalidParameterSyntax(e.to_string()),
                })?;
                new_sql.push_str(&substituted_line);
            } else {
                new_sql.push_str(line);
            }
        }

        Ok(Migration {
            version: *version,
            description: description.clone(),
            migration_type: *migration_type,
            sql: Cow::Owned(new_sql),
            checksum: checksum.clone(),
            no_tx: *no_tx,
        })
    }
}

#[derive(Debug, Clone)]
pub struct AppliedMigration {
    pub version: i64,
    pub checksum: Cow<'static, [u8]>,
}

<<<<<<< HEAD
#[cfg(test)]
mod test {
    use super::*;

    #[test]
    fn test_migration_process_parameters_with_substitution() -> Result<(), MigrateError> {
        const CREATE_USER: &str = r#"
            -- enable-substitution
            CREATE USER '${substitution_test_user}';
            -- disable-substitution
            CREATE TABLE foo (
                id BIG SERIAL PRIMARY KEY
                foo TEXT
            );
            -- enable-substitution
            DROP USER '${substitution_test_user}';
            -- disable-substitution
        "#;
        const EXPECTED_RESULT: &str = r#"
            -- enable-substitution
            CREATE USER 'my_user';
            -- disable-substitution
            CREATE TABLE foo (
                id BIG SERIAL PRIMARY KEY
                foo TEXT
            );
            -- enable-substitution
            DROP USER 'my_user';
            -- disable-substitution
        "#;

        let migration = Migration::new(
            1,
            Cow::Owned("test a simple parameter substitution".to_string()),
            crate::migrate::MigrationType::Simple,
            Cow::Owned(CREATE_USER.to_string()),
            true,
        );
        let result = migration.process_parameters(&HashMap::from([(
            String::from("substitution_test_user"),
            String::from("my_user"),
        )]))?;
        assert_eq!(result.sql, EXPECTED_RESULT);
        Ok(())
    }

    #[test]
    fn test_migration_process_parameters_no_substitution() -> Result<(), MigrateError> {
        const CREATE_TABLE: &str = r#"
            CREATE TABLE foo (
                id BIG SERIAL PRIMARY KEY
                foo TEXT
            );
        "#;
        let migration = Migration::new(
            1,
            std::borrow::Cow::Owned("test a simple parameter substitution".to_string()),
            crate::migrate::MigrationType::Simple,
            Cow::Owned(CREATE_TABLE.to_string()),
            true,
        );
        let result = migration.process_parameters(&HashMap::from([(
            String::from("substitution_test_user"),
            String::from("my_user"),
        )]))?;
        assert_eq!(result.sql, CREATE_TABLE);
        Ok(())
    }

    #[test]
    fn test_migration_process_parameters_missing_key() -> Result<(), MigrateError> {
        const CREATE_TABLE: &str = r#"
            -- enable-substitution
            CREATE TABLE foo (
                id BIG SERIAL PRIMARY KEY
                foo TEXT,
                field ${TEST_MISSING_KEY}
            );
            -- disable-substitution

        "#;
        let migration = Migration::new(
            1,
            Cow::Owned("test a simple parameter substitution".to_string()),
            crate::migrate::MigrationType::Simple,
            Cow::Owned(CREATE_TABLE.to_string()),
            true,
        );
        let Err(MigrateError::MissingParameter(..)) =
            migration.process_parameters(&HashMap::with_capacity(0))
        else {
            panic!("Missing env var not caught in process parameters missing env var")
        };
        Ok(())
    }

    #[test]
    fn test_migration_process_parameters_missing_key_with_default_value() -> Result<(), MigrateError>
    {
        const CREATE_TABLE: &str = r#"
            -- enable-substitution
            CREATE TABLE foo (
                id BIG SERIAL PRIMARY KEY
                foo TEXT,
                field ${TEST_MISSING_KEY:TEXT}
            );
            -- disable-substitution
        "#;
        const EXPECTED_CREATE_TABLE: &str = r#"
            -- enable-substitution
            CREATE TABLE foo (
                id BIG SERIAL PRIMARY KEY
                foo TEXT,
                field TEXT
            );
            -- disable-substitution
        "#;
        let migration = Migration::new(
            1,
            Cow::Owned("test a simple parameter substitution".to_string()),
            crate::migrate::MigrationType::Simple,
            Cow::Owned(CREATE_TABLE.to_string()),
            true,
        );
        let result = migration.process_parameters(&HashMap::with_capacity(0))?;
        assert_eq!(result.sql, EXPECTED_CREATE_TABLE);
        Ok(())
    }
=======
pub fn checksum(sql: &str) -> Vec<u8> {
    Vec::from(Sha384::digest(sql).as_slice())
}

pub fn checksum_fragments<'a>(fragments: impl Iterator<Item = &'a str>) -> Vec<u8> {
    let mut digest = Sha384::new();

    for fragment in fragments {
        digest.update(fragment);
    }

    digest.finalize().to_vec()
}

#[test]
fn fragments_checksum_equals_full_checksum() {
    // Copied from `examples/postgres/axum-social-with-tests/migrations/3_comment.sql`
    let sql = "\
        \u{FEFF}create table comment (\r\n\
            \tcomment_id uuid primary key default gen_random_uuid(),\r\n\
            \tpost_id uuid not null references post(post_id),\r\n\
            \tuser_id uuid not null references \"user\"(user_id),\r\n\
            \tcontent text not null,\r\n\
            \tcreated_at timestamptz not null default now()\r\n\
        );\r\n\
        \r\n\
        create index on comment(post_id, created_at);\r\n\
    ";

    // Should yield a string for each character
    let fragments_checksum = checksum_fragments(sql.split(""));
    let full_checksum = checksum(sql);

    assert_eq!(fragments_checksum, full_checksum);
>>>>>>> 24317d5e
}<|MERGE_RESOLUTION|>--- conflicted
+++ resolved
@@ -27,9 +27,6 @@
         sql: SqlStr,
         no_tx: bool,
     ) -> Self {
-<<<<<<< HEAD
-        let checksum = Cow::Owned(Vec::from(Sha384::digest(sql.as_bytes()).as_slice()));
-=======
         let checksum = checksum(sql.as_str());
 
         Self::with_checksum(
@@ -50,7 +47,6 @@
         checksum: Cow<'static, [u8]>,
         no_tx: bool,
     ) -> Self {
->>>>>>> 24317d5e
         Migration {
             version,
             description,
@@ -138,7 +134,20 @@
     pub checksum: Cow<'static, [u8]>,
 }
 
-<<<<<<< HEAD
+pub fn checksum(sql: &str) -> Vec<u8> {
+    Vec::from(Sha384::digest(sql).as_slice())
+}
+
+pub fn checksum_fragments<'a>(fragments: impl Iterator<Item = &'a str>) -> Vec<u8> {
+    let mut digest = Sha384::new();
+
+    for fragment in fragments {
+        digest.update(fragment);
+    }
+
+    digest.finalize().to_vec()
+}
+
 #[cfg(test)]
 mod test {
     use super::*;
@@ -267,40 +276,26 @@
         assert_eq!(result.sql, EXPECTED_CREATE_TABLE);
         Ok(())
     }
-=======
-pub fn checksum(sql: &str) -> Vec<u8> {
-    Vec::from(Sha384::digest(sql).as_slice())
-}
-
-pub fn checksum_fragments<'a>(fragments: impl Iterator<Item = &'a str>) -> Vec<u8> {
-    let mut digest = Sha384::new();
-
-    for fragment in fragments {
-        digest.update(fragment);
-    }
-
-    digest.finalize().to_vec()
-}
-
-#[test]
-fn fragments_checksum_equals_full_checksum() {
-    // Copied from `examples/postgres/axum-social-with-tests/migrations/3_comment.sql`
-    let sql = "\
-        \u{FEFF}create table comment (\r\n\
-            \tcomment_id uuid primary key default gen_random_uuid(),\r\n\
-            \tpost_id uuid not null references post(post_id),\r\n\
-            \tuser_id uuid not null references \"user\"(user_id),\r\n\
-            \tcontent text not null,\r\n\
-            \tcreated_at timestamptz not null default now()\r\n\
-        );\r\n\
-        \r\n\
-        create index on comment(post_id, created_at);\r\n\
-    ";
-
-    // Should yield a string for each character
-    let fragments_checksum = checksum_fragments(sql.split(""));
-    let full_checksum = checksum(sql);
-
-    assert_eq!(fragments_checksum, full_checksum);
->>>>>>> 24317d5e
+
+    #[test]
+    fn fragments_checksum_equals_full_checksum() {
+        // Copied from `examples/postgres/axum-social-with-tests/migrations/3_comment.sql`
+        let sql = "\
+            \u{FEFF}create table comment (\r\n\
+                \tcomment_id uuid primary key default gen_random_uuid(),\r\n\
+                \tpost_id uuid not null references post(post_id),\r\n\
+                \tuser_id uuid not null references \"user\"(user_id),\r\n\
+                \tcontent text not null,\r\n\
+                \tcreated_at timestamptz not null default now()\r\n\
+            );\r\n\
+            \r\n\
+            create index on comment(post_id, created_at);\r\n\
+        ";
+
+        // Should yield a string for each character
+        let fragments_checksum = checksum_fragments(sql.split(""));
+        let full_checksum = checksum(sql);
+
+        assert_eq!(fragments_checksum, full_checksum);
+    }
 }