--- conflicted
+++ resolved
@@ -24,31 +24,11 @@
     #[doc(hidden)]
     pub no_tx: bool,
     #[doc(hidden)]
-<<<<<<< HEAD
     pub template_params: Option<HashMap<String, String>>,
     #[doc(hidden)]
     pub template_parameters_from_env: bool,
-}
-
-fn validate_applied_migrations(
-    applied_migrations: &[AppliedMigration],
-    migrator: &Migrator,
-) -> Result<(), MigrateError> {
-    if migrator.ignore_missing {
-        return Ok(());
-    }
-
-    let migrations: HashSet<_> = migrator.iter().map(|m| m.version).collect();
-
-    for applied_migration in applied_migrations {
-        if !migrations.contains(&applied_migration.version) {
-            return Err(MigrateError::VersionMissing(applied_migration.version));
-        }
-    }
-=======
+    #[doc(hidden)]
     pub table_name: Cow<'static, str>,
->>>>>>> 24317d5e
-
     #[doc(hidden)]
     pub create_schemas: Cow<'static, [Cow<'static, str>]>,
 }
@@ -60,13 +40,10 @@
         ignore_missing: false,
         no_tx: false,
         locking: true,
-<<<<<<< HEAD
         template_params: None,
         template_parameters_from_env: false,
-=======
         table_name: Cow::Borrowed("_sqlx_migrations"),
         create_schemas: Cow::Borrowed(&[]),
->>>>>>> 24317d5e
     };
 
     /// Set or update template parameters for migration placeholders.
@@ -281,18 +258,14 @@
                     }
                 }
                 None => {
-<<<<<<< HEAD
                     if self.template_parameters_from_env {
-                        conn.apply(&migration.process_parameters(env_params.as_ref().unwrap())?)
+                        conn.apply(&self.table_name, &migration.process_parameters(env_params.as_ref().unwrap())?)
                             .await?;
                     } else if let Some(params) = self.template_params.as_ref() {
-                        conn.apply(&migration.process_parameters(params)?).await?;
+                        conn.apply(&self.table_name, &migration.process_parameters(params)?).await?;
                     } else {
-                        conn.apply(migration).await?;
+                        conn.apply(&self.table_name, migration).await?;
                     }
-=======
-                    conn.apply(&self.table_name, migration).await?;
->>>>>>> 24317d5e
                 }
             }
         }
@@ -365,18 +338,14 @@
             .filter(|m| applied_migrations.contains_key(&m.version))
             .filter(|m| m.version > target)
         {
-<<<<<<< HEAD
             if self.template_parameters_from_env {
-                conn.revert(&migration.process_parameters(env_params.as_ref().unwrap())?)
+                conn.revert(&self.table_name, &migration.process_parameters(env_params.as_ref().unwrap())?)
                     .await?;
             } else if let Some(params) = self.template_params.as_ref() {
-                conn.revert(&migration.process_parameters(params)?).await?;
+                conn.revert(&self.table_name, &migration.process_parameters(params)?).await?;
             } else {
-                conn.revert(migration).await?;
+                conn.revert(&self.table_name, migration).await?;
             }
-=======
-            conn.revert(&self.table_name, migration).await?;
->>>>>>> 24317d5e
         }
 
         // unlock the migrator to allow other migrators to run
