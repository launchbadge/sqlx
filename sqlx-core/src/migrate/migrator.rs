--- conflicted
+++ resolved
@@ -349,27 +349,6 @@
 
         Ok(())
     }
-<<<<<<< HEAD
-}
-
-fn validate_applied_migrations(
-    applied_migrations: &[AppliedMigration],
-    migrator: &Migrator,
-) -> Result<(), MigrateError> {
-    if migrator.ignore_missing {
-        return Ok(());
-    }
-
-    let migrations: HashSet<_> = migrator.iter().map(|m| m.version).collect();
-
-    for applied_migration in applied_migrations {
-        if !migrations.contains(&applied_migration.version) {
-            return Err(MigrateError::VersionMissing(applied_migration.version));
-        }
-    }
-
-    Ok(())
-=======
 
     /// Run up migrations against the database until a specific version.
     ///
@@ -441,5 +420,23 @@
 
         Ok(())
     }
->>>>>>> 29300bd6
+}
+
+fn validate_applied_migrations(
+    applied_migrations: &[AppliedMigration],
+    migrator: &Migrator,
+) -> Result<(), MigrateError> {
+    if migrator.ignore_missing {
+        return Ok(());
+    }
+
+    let migrations: HashSet<_> = migrator.iter().map(|m| m.version).collect();
+
+    for applied_migration in applied_migrations {
+        if !migrations.contains(&applied_migration.version) {
+            return Err(MigrateError::VersionMissing(applied_migration.version));
+        }
+    }
+
+    Ok(())
 }