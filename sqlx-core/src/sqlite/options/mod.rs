--- conflicted
+++ resolved
@@ -59,14 +59,7 @@
     pub(crate) statement_cache_capacity: usize,
     pub(crate) busy_timeout: Duration,
     pub(crate) log_settings: LogSettings,
-<<<<<<< HEAD
     pub(crate) pragmas: IndexMap<Cow<'static, str>, Cow<'static, str>>,
-=======
-    pub(crate) synchronous: SqliteSynchronous,
-    pub(crate) auto_vacuum: SqliteAutoVacuum,
-    pub(crate) page_size: u32,
-    pub(crate) immutable: bool,
->>>>>>> ec510b37
 }
 
 impl Default for SqliteConnectOptions {
@@ -113,14 +106,7 @@
             statement_cache_capacity: 100,
             busy_timeout: Duration::from_secs(5),
             log_settings: Default::default(),
-<<<<<<< HEAD
             pragmas,
-=======
-            synchronous: SqliteSynchronous::Full,
-            auto_vacuum: Default::default(),
-            page_size: 4096,
-            immutable: false,
->>>>>>> ec510b37
         }
     }
 
