use crate::connection::LogSettings;
use std::time::Instant;

<<<<<<< HEAD
// Yes these look silly. `tracing` doesn't currently support dynamic levels
// https://github.com/tokio-rs/tracing/issues/372
macro_rules! tracing_dynamic_enabled {
    (target: $target:expr, $level:expr) => {{
        use ::tracing::Level;

        match $level {
            Level::ERROR => ::tracing::enabled!(target: $target, Level::ERROR),
            Level::WARN => ::tracing::enabled!(target: $target, Level::WARN),
            Level::INFO => ::tracing::enabled!(target: $target, Level::INFO),
            Level::DEBUG => ::tracing::enabled!(target: $target, Level::DEBUG),
            Level::TRACE => ::tracing::enabled!(target: $target, Level::TRACE),
        }
    }};
}

macro_rules! tracing_dynamic_event {
    (target: $target:expr, $level:expr, $($args:tt)*) => {{
        use ::tracing::Level;

        match $level {
            Level::ERROR => ::tracing::event!(target: $target, Level::ERROR, $($args)*),
            Level::WARN => ::tracing::event!(target: $target, Level::WARN, $($args)*),
            Level::INFO => ::tracing::event!(target: $target, Level::INFO, $($args)*),
            Level::DEBUG => ::tracing::event!(target: $target, Level::DEBUG, $($args)*),
            Level::TRACE => ::tracing::event!(target: $target, Level::TRACE, $($args)*),
        }
    }};
}

fn level_filter_to_levels(filter: log::LevelFilter) -> Option<(tracing::Level, log::Level)> {
    let tracing_level = match filter {
        log::LevelFilter::Error => Some(tracing::Level::ERROR),
        log::LevelFilter::Warn => Some(tracing::Level::WARN),
        log::LevelFilter::Info => Some(tracing::Level::INFO),
        log::LevelFilter::Debug => Some(tracing::Level::DEBUG),
        log::LevelFilter::Trace => Some(tracing::Level::TRACE),
        log::LevelFilter::Off => None,
    };

    tracing_level.zip(filter.to_level())
}

pub(crate) struct QueryLogger<'q> {
=======
pub use sqlformat;

pub struct QueryLogger<'q> {
>>>>>>> 5e8fff1d
    sql: &'q str,
    rows_returned: u64,
    rows_affected: u64,
    start: Instant,
    settings: LogSettings,
}

impl<'q> QueryLogger<'q> {
    pub fn new(sql: &'q str, settings: LogSettings) -> Self {
        Self {
            sql,
            rows_returned: 0,
            rows_affected: 0,
            start: Instant::now(),
            settings,
        }
    }

    pub fn increment_rows_returned(&mut self) {
        self.rows_returned += 1;
    }

    pub fn increase_rows_affected(&mut self, n: u64) {
        self.rows_affected += n;
    }

    pub fn finish(&self) {
        let elapsed = self.start.elapsed();

        let lvl = if elapsed >= self.settings.slow_statements_duration {
            self.settings.slow_statements_level
        } else {
            self.settings.statements_level
        };

        if let Some((tracing_level, log_level)) = level_filter_to_levels(lvl) {
            // The enabled level could be set from either tracing world or log world, so check both
            // to see if logging should be enabled for our level
            let log_is_enabled = tracing_dynamic_enabled!(target: "sqlx::query", tracing_level)
                || log::log_enabled!(target: "sqlx::query", log_level);
            if log_is_enabled {
                let mut summary = parse_query_summary(&self.sql);

                let sql = if summary != self.sql {
                    summary.push_str(" …");
                    format!(
                        "\n\n{}\n",
                        sqlformat::format(
                            &self.sql,
                            &sqlformat::QueryParams::None,
                            sqlformat::FormatOptions::default()
                        )
                    )
                } else {
                    String::new()
                };

                let message = format!(
                    "{}; rows affected: {}, rows returned: {}, elapsed: {:.3?}{}",
                    summary, self.rows_affected, self.rows_returned, elapsed, sql
                );

                tracing_dynamic_event!(target: "sqlx::query", tracing_level, message);
            }
        }
    }
}

impl<'q> Drop for QueryLogger<'q> {
    fn drop(&mut self) {
        self.finish();
    }
}

<<<<<<< HEAD
#[cfg(feature = "sqlite")]
pub(crate) struct QueryPlanLogger<'q, O: Debug + Hash + Eq, R: Debug, P: Debug> {
    sql: &'q str,
    unknown_operations: HashSet<O>,
    results: Vec<R>,
    program: &'q [P],
    settings: LogSettings,
}

#[cfg(feature = "sqlite")]
impl<'q, O: Debug + Hash + Eq, R: Debug, P: Debug> QueryPlanLogger<'q, O, R, P> {
    pub(crate) fn new(sql: &'q str, program: &'q [P], settings: LogSettings) -> Self {
        Self {
            sql,
            unknown_operations: HashSet::new(),
            results: Vec::new(),
            program,
            settings,
        }
    }

    pub(crate) fn log_enabled(&self) -> bool {
        level_filter_to_levels(self.settings.statements_level)
            .map(|(tracing_level, log_level)| {
                tracing_dynamic_enabled!(target: "sqlx::query", tracing_level)
                    || log::log_enabled!(target: "sqlx::query", log_level)
            })
            .unwrap_or_default()
    }

    pub(crate) fn add_result(&mut self, result: R) {
        self.results.push(result);
    }

    pub(crate) fn add_unknown_operation(&mut self, operation: O) {
        self.unknown_operations.insert(operation);
    }

    pub(crate) fn finish(&self) {
        let lvl = self.settings.statements_level;

        if let Some((tracing_level, log_level)) = level_filter_to_levels(lvl) {
            let log_is_enabled = tracing_dynamic_enabled!(target: "sqlx::explain", tracing_level)
                || log::log_enabled!(target: "sqlx::explain", log_level);
            if log_is_enabled {
                let mut summary = parse_query_summary(&self.sql);

                let sql = if summary != self.sql {
                    summary.push_str(" …");
                    format!(
                        "\n\n{}\n",
                        sqlformat::format(
                            &self.sql,
                            &sqlformat::QueryParams::None,
                            sqlformat::FormatOptions::default()
                        )
                    )
                } else {
                    String::new()
                };

                let message = format!(
                    "{}; program:{:?}, unknown_operations:{:?}, results: {:?}{}",
                    summary, self.program, self.unknown_operations, self.results, sql
                );

                tracing_dynamic_event!(target: "sqlx::explain", tracing_level, message);
            }
        }
    }
}

#[cfg(feature = "sqlite")]
impl<'q, O: Debug + Hash + Eq, R: Debug, P: Debug> Drop for QueryPlanLogger<'q, O, R, P> {
    fn drop(&mut self) {
        self.finish();
    }
}

fn parse_query_summary(sql: &str) -> String {
=======
pub fn parse_query_summary(sql: &str) -> String {
>>>>>>> 5e8fff1d
    // For now, just take the first 4 words
    sql.split_whitespace()
        .take(4)
        .collect::<Vec<&str>>()
        .join(" ")
}<|MERGE_RESOLUTION|>--- conflicted
+++ resolved
@@ -1,7 +1,6 @@
 use crate::connection::LogSettings;
 use std::time::Instant;
 
-<<<<<<< HEAD
 // Yes these look silly. `tracing` doesn't currently support dynamic levels
 // https://github.com/tokio-rs/tracing/issues/372
 macro_rules! tracing_dynamic_enabled {
@@ -45,12 +44,9 @@
     tracing_level.zip(filter.to_level())
 }
 
-pub(crate) struct QueryLogger<'q> {
-=======
 pub use sqlformat;
 
 pub struct QueryLogger<'q> {
->>>>>>> 5e8fff1d
     sql: &'q str,
     rows_returned: u64,
     rows_affected: u64,
@@ -125,90 +121,7 @@
     }
 }
 
-<<<<<<< HEAD
-#[cfg(feature = "sqlite")]
-pub(crate) struct QueryPlanLogger<'q, O: Debug + Hash + Eq, R: Debug, P: Debug> {
-    sql: &'q str,
-    unknown_operations: HashSet<O>,
-    results: Vec<R>,
-    program: &'q [P],
-    settings: LogSettings,
-}
-
-#[cfg(feature = "sqlite")]
-impl<'q, O: Debug + Hash + Eq, R: Debug, P: Debug> QueryPlanLogger<'q, O, R, P> {
-    pub(crate) fn new(sql: &'q str, program: &'q [P], settings: LogSettings) -> Self {
-        Self {
-            sql,
-            unknown_operations: HashSet::new(),
-            results: Vec::new(),
-            program,
-            settings,
-        }
-    }
-
-    pub(crate) fn log_enabled(&self) -> bool {
-        level_filter_to_levels(self.settings.statements_level)
-            .map(|(tracing_level, log_level)| {
-                tracing_dynamic_enabled!(target: "sqlx::query", tracing_level)
-                    || log::log_enabled!(target: "sqlx::query", log_level)
-            })
-            .unwrap_or_default()
-    }
-
-    pub(crate) fn add_result(&mut self, result: R) {
-        self.results.push(result);
-    }
-
-    pub(crate) fn add_unknown_operation(&mut self, operation: O) {
-        self.unknown_operations.insert(operation);
-    }
-
-    pub(crate) fn finish(&self) {
-        let lvl = self.settings.statements_level;
-
-        if let Some((tracing_level, log_level)) = level_filter_to_levels(lvl) {
-            let log_is_enabled = tracing_dynamic_enabled!(target: "sqlx::explain", tracing_level)
-                || log::log_enabled!(target: "sqlx::explain", log_level);
-            if log_is_enabled {
-                let mut summary = parse_query_summary(&self.sql);
-
-                let sql = if summary != self.sql {
-                    summary.push_str(" …");
-                    format!(
-                        "\n\n{}\n",
-                        sqlformat::format(
-                            &self.sql,
-                            &sqlformat::QueryParams::None,
-                            sqlformat::FormatOptions::default()
-                        )
-                    )
-                } else {
-                    String::new()
-                };
-
-                let message = format!(
-                    "{}; program:{:?}, unknown_operations:{:?}, results: {:?}{}",
-                    summary, self.program, self.unknown_operations, self.results, sql
-                );
-
-                tracing_dynamic_event!(target: "sqlx::explain", tracing_level, message);
-            }
-        }
-    }
-}
-
-#[cfg(feature = "sqlite")]
-impl<'q, O: Debug + Hash + Eq, R: Debug, P: Debug> Drop for QueryPlanLogger<'q, O, R, P> {
-    fn drop(&mut self) {
-        self.finish();
-    }
-}
-
-fn parse_query_summary(sql: &str) -> String {
-=======
 pub fn parse_query_summary(sql: &str) -> String {
->>>>>>> 5e8fff1d
     // For now, just take the first 4 words
     sql.split_whitespace()
         .take(4)
