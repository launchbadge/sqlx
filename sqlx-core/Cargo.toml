--- conflicted
+++ resolved
@@ -161,11 +161,6 @@
 whoami = "1.0.1"
 stringprep = "0.1.2"
 bstr = { version = "0.2.14", default-features = false, features = ["std"], optional = true }
-<<<<<<< HEAD
-git2 = { version = "0.13.12", default-features = false, optional = true }
-hashlink = "0.7.0"
-indexmap = "1.7.0"
-=======
 git2 = { version = "0.13.20", default-features = false, optional = true }
 hashlink = "0.7.0"
->>>>>>> ec510b37
+indexmap = "1.7.0"