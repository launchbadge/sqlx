--- conflicted
+++ resolved
@@ -144,13 +144,8 @@
 once_cell = "1.9.0"
 percent-encoding = "2.1.0"
 rand = { version = "0.8.4", default-features = false, optional = true, features = ["std", "std_rng"] }
-<<<<<<< HEAD
-regex = { version = "1.5.4", optional = true }
+regex = { version = "1.5.5", optional = true }
 rsa = { git = "https://github.com/RustCrypto/RSA.git", rev = "7395997", optional = true }
-=======
-regex = { version = "1.5.5", optional = true }
-rsa = { version = "0.5.0", optional = true }
->>>>>>> f5392151
 rustls = { version = "0.19.1", features = ["dangerous_configuration"], optional = true }
 serde = { version = "1.0.132", features = ["derive", "rc"], optional = true }
 serde_json = { version = "1.0.73", features = ["raw_value"], optional = true }
