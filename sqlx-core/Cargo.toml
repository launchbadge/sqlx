[package]
name = "sqlx-core"
description = "Core of SQLx, the rust SQL toolkit. Not intended to be used directly."
version.workspace = true
license.workspace = true
edition.workspace = true
authors.workspace = true
repository.workspace = true
rust-version.workspace = true

[package.metadata.docs.rs]
features = ["offline"]

[features]
default = []
migrate = ["sha2", "crc"]

any = []

json = ["serde", "serde_json"]

# for conditional compilation
_rt-async-global-executor = ["async-global-executor", "_rt-async-io"]
_rt-async-io = ["async-io"]
_rt-async-std = ["async-std", "_rt-async-io"]
_rt-smol = ["smol", "_rt-async-io"]
_rt-tokio = ["tokio", "tokio-stream"]
_tls-native-tls = ["native-tls"]
_tls-rustls-aws-lc-rs = ["_tls-rustls", "rustls/aws-lc-rs", "webpki-roots"]
_tls-rustls-ring-webpki = ["_tls-rustls", "rustls/ring", "webpki-roots"]
_tls-rustls-ring-native-roots = ["_tls-rustls", "rustls/ring", "rustls-native-certs"]
_tls-rustls = ["rustls"]
_tls-none = []

# support offline/decoupled building (enables serialization of `Describe`)
offline = ["serde", "either/serde"]

# Enable parsing of `sqlx.toml`.
# For simplicity, the `config` module is always enabled,
# but disabling this disables the `serde` derives and the `toml` crate,
# which is a good bit less code to compile if the feature isn't being used.
sqlx-toml = ["serde", "toml/parse"]

_unstable-doc = ["sqlx-toml"]

[dependencies]
# Runtimes
async-global-executor = { workspace = true, optional = true }
async-std = { workspace = true, optional = true }
smol = { workspace = true, optional = true }
tokio = { workspace = true, optional = true }

# TLS
native-tls = { version = "0.2.10", optional = true }

rustls = { version = "0.23.24", default-features = false, features = ["std", "tls12"], optional = true }
webpki-roots = { version = "0.26", optional = true }
rustls-native-certs = { version = "0.8.0", optional = true }

# Type Integrations
bit-vec = { workspace = true, optional = true }
bigdecimal = { workspace = true, optional = true }
rust_decimal = { workspace = true, optional = true }
time = { workspace = true, optional = true }
ipnet = { workspace = true, optional = true }
ipnetwork = { workspace = true, optional = true }
mac_address = { workspace = true, optional = true }
uuid = { workspace = true, optional = true }

<<<<<<< HEAD
async-io = { version = "2.2", optional = true }
=======
async-io = { version = "2.4.1", optional = true }
>>>>>>> 1228d243
base64 = { version = "0.22.0", default-features = false, features = ["std"] }
bytes = "1.1.0"
cfg-if = { workspace = true }
chrono = { version = "0.4.34", default-features = false, features = ["clock"], optional = true }
crc = { version = "3", optional = true }
crossbeam-queue = "0.3.2"
either = "1.6.1"
futures-core = { version = "0.3.19", default-features = false }
futures-io = "0.3.24"
futures-intrusive = "0.5.0"
futures-util = { version = "0.3.19", default-features = false, features = ["alloc", "sink", "io"] }
log = { version = "0.4.18", default-features = false }
memchr = { version = "2.4.1", default-features = false }
percent-encoding = "2.1.0"
regex = { version = "1.5.5", optional = true }
serde = { version = "1.0.132", features = ["derive", "rc"], optional = true }
serde_json = { version = "1.0.73", features = ["raw_value"], optional = true }
toml = { version = "0.8.16", optional = true }
sha2 = { version = "0.10.0", default-features = false, optional = true }
#sqlformat = "0.2.0"
thiserror = "2.0.0"
tokio-stream = { version = "0.1.8", features = ["fs"], optional = true }
tracing = { version = "0.1.37", features = ["log"] }
smallvec = "1.7.0"
url = { version = "2.2.2" }
bstr = { version = "1.0", default-features = false, features = ["std"], optional = true }
hashlink = "0.10.0"
indexmap = "2.0"
event-listener = "5.2.0"
hashbrown = "0.15.0"

[dev-dependencies]
sqlx = { workspace = true, features = ["postgres", "sqlite", "mysql", "migrate", "macros", "time", "uuid"] }
tokio = { version = "1", features = ["rt"] }

[lints]
workspace = true<|MERGE_RESOLUTION|>--- conflicted
+++ resolved
@@ -67,11 +67,7 @@
 mac_address = { workspace = true, optional = true }
 uuid = { workspace = true, optional = true }
 
-<<<<<<< HEAD
-async-io = { version = "2.2", optional = true }
-=======
 async-io = { version = "2.4.1", optional = true }
->>>>>>> 1228d243
 base64 = { version = "0.22.0", default-features = false, features = ["std"] }
 bytes = "1.1.0"
 cfg-if = { workspace = true }
