--- conflicted
+++ resolved
@@ -145,14 +145,6 @@
                     let _guard = span.enter();
                     match cmd {
                         Command::Prepare { query, tx } => {
-<<<<<<< HEAD
-                            tx.send(prepare(&mut conn, &query).inspect(|_| {
-                                update_cached_statements_size(
-                                    &conn,
-                                    &shared.cached_statements_size,
-                                );
-                            })).ok();
-=======
                             tx.send(prepare(&mut conn, &query)).ok();
 
                             // This may issue an unnecessary write on failure,
@@ -161,7 +153,6 @@
                                 &conn,
                                 &shared.cached_statements_size,
                             );
->>>>>>> 1228d243
                         }
                         Command::Describe { query, tx } => {
                             tx.send(describe(&mut conn, &query)).ok();
