use std::borrow::Cow;
use std::cmp::Ordering;
use std::ffi::CStr;
use std::fmt::Write;
use std::fmt::{self, Debug, Formatter};
use std::future::Future;
use std::os::raw::{c_char, c_int, c_void};
use std::panic::catch_unwind;
use std::ptr;
use std::ptr::NonNull;

use futures_intrusive::sync::MutexGuard;
use libsqlite3_sys::{
    sqlite3, sqlite3_commit_hook, sqlite3_get_autocommit, sqlite3_progress_handler,
    sqlite3_rollback_hook, sqlite3_update_hook, SQLITE_DELETE, SQLITE_INSERT, SQLITE_UPDATE,
};
#[cfg(feature = "preupdate-hook")]
pub use preupdate_hook::*;

pub(crate) use handle::ConnectionHandle;
use sqlx_core::common::StatementCache;
pub(crate) use sqlx_core::connection::*;
use sqlx_core::error::Error;
use sqlx_core::executor::Executor;
use sqlx_core::sql_str::AssertSqlSafe;
use sqlx_core::transaction::Transaction;

use crate::connection::establish::EstablishParams;
use crate::connection::worker::ConnectionWorker;
use crate::options::OptimizeOnClose;
use crate::statement::VirtualStatement;
use crate::{Sqlite, SqliteConnectOptions, SqliteError};

pub(crate) mod collation;
pub(crate) mod describe;
pub(crate) mod establish;
pub(crate) mod execute;
mod executor;
mod explain;
mod handle;
pub(crate) mod intmap;
#[cfg(feature = "preupdate-hook")]
mod preupdate_hook;
pub(crate) mod serialize;

mod worker;

/// A connection to an open [Sqlite] database.
///
/// Because SQLite is an in-process database accessed by blocking API calls, SQLx uses a background
/// thread and communicates with it via channels to allow non-blocking access to the database.
///
/// Dropping this struct will signal the worker thread to quit and close the database, though
/// if an error occurs there is no way to pass it back to the user this way.
///
/// You can explicitly call [`.close()`][Self::close] to ensure the database is closed successfully
/// or get an error otherwise.
pub struct SqliteConnection {
    optimize_on_close: OptimizeOnClose,
    pub(crate) worker: ConnectionWorker,
    pub(crate) row_channel_size: usize,
}

pub struct LockedSqliteHandle<'a> {
    pub(crate) guard: MutexGuard<'a, ConnectionState>,
}

/// Represents a callback handler that will be shared with the underlying sqlite3 connection.
pub(crate) struct Handler(NonNull<dyn FnMut() -> bool + Send + 'static>);
unsafe impl Send for Handler {}

#[derive(Debug, PartialEq, Eq, Clone)]
pub enum SqliteOperation {
    Insert,
    Update,
    Delete,
    Unknown(i32),
}

impl From<i32> for SqliteOperation {
    fn from(value: i32) -> Self {
        match value {
            SQLITE_INSERT => SqliteOperation::Insert,
            SQLITE_UPDATE => SqliteOperation::Update,
            SQLITE_DELETE => SqliteOperation::Delete,
            code => SqliteOperation::Unknown(code),
        }
    }
}

pub struct UpdateHookResult<'a> {
    pub operation: SqliteOperation,
    pub database: &'a str,
    pub table: &'a str,
    pub rowid: i64,
}

pub(crate) struct UpdateHookHandler(NonNull<dyn FnMut(UpdateHookResult) + Send + 'static>);
unsafe impl Send for UpdateHookHandler {}

pub(crate) struct CommitHookHandler(NonNull<dyn FnMut() -> bool + Send + 'static>);
unsafe impl Send for CommitHookHandler {}

pub(crate) struct RollbackHookHandler(NonNull<dyn FnMut() + Send + 'static>);
unsafe impl Send for RollbackHookHandler {}

pub(crate) struct ConnectionState {
    pub(crate) handle: ConnectionHandle,

    pub(crate) statements: Statements,

    log_settings: LogSettings,

    /// Stores the progress handler set on the current connection. If the handler returns `false`,
    /// the query is interrupted.
    progress_handler_callback: Option<Handler>,

    update_hook_callback: Option<UpdateHookHandler>,
    #[cfg(feature = "preupdate-hook")]
    preupdate_hook_callback: Option<preupdate_hook::PreupdateHookHandler>,

    commit_hook_callback: Option<CommitHookHandler>,

    rollback_hook_callback: Option<RollbackHookHandler>,
}

impl ConnectionState {
    /// Drops the `progress_handler_callback` if it exists.
    pub(crate) fn remove_progress_handler(&mut self) {
        if let Some(mut handler) = self.progress_handler_callback.take() {
            unsafe {
                sqlite3_progress_handler(self.handle.as_ptr(), 0, None, ptr::null_mut());
                let _ = { Box::from_raw(handler.0.as_mut()) };
            }
        }
    }

    pub(crate) fn remove_update_hook(&mut self) {
        if let Some(mut handler) = self.update_hook_callback.take() {
            unsafe {
                sqlite3_update_hook(self.handle.as_ptr(), None, ptr::null_mut());
                let _ = { Box::from_raw(handler.0.as_mut()) };
            }
        }
    }

    #[cfg(feature = "preupdate-hook")]
    pub(crate) fn remove_preupdate_hook(&mut self) {
        if let Some(mut handler) = self.preupdate_hook_callback.take() {
            unsafe {
                libsqlite3_sys::sqlite3_preupdate_hook(self.handle.as_ptr(), None, ptr::null_mut());
                let _ = { Box::from_raw(handler.0.as_mut()) };
            }
        }
    }

    pub(crate) fn remove_commit_hook(&mut self) {
        if let Some(mut handler) = self.commit_hook_callback.take() {
            unsafe {
                sqlite3_commit_hook(self.handle.as_ptr(), None, ptr::null_mut());
                let _ = { Box::from_raw(handler.0.as_mut()) };
            }
        }
    }

    pub(crate) fn remove_rollback_hook(&mut self) {
        if let Some(mut handler) = self.rollback_hook_callback.take() {
            unsafe {
                sqlite3_rollback_hook(self.handle.as_ptr(), None, ptr::null_mut());
                let _ = { Box::from_raw(handler.0.as_mut()) };
            }
        }
    }
}

pub(crate) struct Statements {
    // cache of semi-persistent statements
    cached: StatementCache<VirtualStatement>,
    // most recent non-persistent statement
    temp: Option<VirtualStatement>,
}

impl SqliteConnection {
    pub(crate) async fn establish(options: &SqliteConnectOptions) -> Result<Self, Error> {
        let params = EstablishParams::from_options(options)?;
        let worker = ConnectionWorker::establish(params).await?;
        Ok(Self {
            optimize_on_close: options.optimize_on_close.clone(),
            worker,
            row_channel_size: options.row_channel_size,
        })
    }

    /// Lock the SQLite database handle out from the worker thread so direct SQLite API calls can
    /// be made safely.
    ///
    /// Returns an error if the worker thread crashed.
    pub async fn lock_handle(&mut self) -> Result<LockedSqliteHandle<'_>, Error> {
        let guard = self.worker.unlock_db().await?;

        Ok(LockedSqliteHandle { guard })
    }
}

impl Debug for SqliteConnection {
    fn fmt(&self, f: &mut Formatter<'_>) -> fmt::Result {
        f.debug_struct("SqliteConnection")
            .field("row_channel_size", &self.row_channel_size)
            .field("cached_statements_size", &self.cached_statements_size())
            .finish()
    }
}

impl Connection for SqliteConnection {
    type Database = Sqlite;

    type Options = SqliteConnectOptions;

<<<<<<< HEAD
    fn close(mut self) -> BoxFuture<'static, Result<(), Error>> {
        Box::pin(async move {
            if let OptimizeOnClose::Enabled { analysis_limit } = self.optimize_on_close {
                let mut pragma_string = String::new();
                if let Some(limit) = analysis_limit {
                    write!(pragma_string, "PRAGMA analysis_limit = {limit}; ").ok();
                }
                pragma_string.push_str("PRAGMA optimize;");
                self.execute(AssertSqlSafe(pragma_string)).await?;
=======
    async fn close(mut self) -> Result<(), Error> {
        if let OptimizeOnClose::Enabled { analysis_limit } = self.optimize_on_close {
            let mut pragma_string = String::new();
            if let Some(limit) = analysis_limit {
                write!(pragma_string, "PRAGMA analysis_limit = {limit}; ").ok();
>>>>>>> e6276738
            }
            pragma_string.push_str("PRAGMA optimize;");
            self.execute(&*pragma_string).await?;
        }
        let shutdown = self.worker.shutdown();
        // Drop the statement worker, which should
        // cover all references to the connection handle outside of the worker thread
        drop(self);
        // Ensure the worker thread has terminated
        shutdown.await
    }

    async fn close_hard(self) -> Result<(), Error> {
        drop(self);
        Ok(())
    }

    /// Ensure the background worker thread is alive and accepting commands.
    fn ping(&mut self) -> impl Future<Output = Result<(), Error>> + Send + '_ {
        self.worker.ping()
    }

    fn begin(
        &mut self,
    ) -> impl Future<Output = Result<Transaction<'_, Self::Database>, Error>> + Send + '_ {
        Transaction::begin(self, None)
    }

    fn begin_with(
        &mut self,
        statement: impl Into<Cow<'static, str>>,
    ) -> impl Future<Output = Result<Transaction<'_, Self::Database>, Error>> + Send + '_
    where
        Self: Sized,
    {
        Transaction::begin(self, Some(statement.into()))
    }

    fn cached_statements_size(&self) -> usize {
        self.worker.shared.get_cached_statements_size()
    }

    fn clear_cached_statements(&mut self) -> impl Future<Output = Result<(), Error>> + Send + '_ {
        self.worker.clear_cache()
    }

    #[inline]
    fn shrink_buffers(&mut self) {
        // No-op.
    }

    #[doc(hidden)]
    async fn flush(&mut self) -> Result<(), Error> {
        // For SQLite, FLUSH does effectively nothing...
        // Well, we could use this to ensure that the command channel has been cleared,
        // but it would only develop a backlog if a lot of queries are executed and then cancelled
        // partway through, and then this would only make that situation worse.
        Ok(())
    }

    #[doc(hidden)]
    fn should_flush(&self) -> bool {
        false
    }
}

/// Implements a C binding to a progress callback. The function returns `0` if the
/// user-provided callback returns `true`, and `1` otherwise to signal an interrupt.
extern "C" fn progress_callback<F>(callback: *mut c_void) -> c_int
where
    F: FnMut() -> bool,
{
    unsafe {
        let r = catch_unwind(|| {
            let callback: *mut F = callback.cast::<F>();
            (*callback)()
        });
        c_int::from(!r.unwrap_or_default())
    }
}

extern "C" fn update_hook<F>(
    callback: *mut c_void,
    op_code: c_int,
    database: *const c_char,
    table: *const c_char,
    rowid: i64,
) where
    F: FnMut(UpdateHookResult),
{
    unsafe {
        let _ = catch_unwind(|| {
            let callback: *mut F = callback.cast::<F>();
            let operation: SqliteOperation = op_code.into();
            let database = CStr::from_ptr(database).to_str().unwrap_or_default();
            let table = CStr::from_ptr(table).to_str().unwrap_or_default();
            (*callback)(UpdateHookResult {
                operation,
                database,
                table,
                rowid,
            })
        });
    }
}

extern "C" fn commit_hook<F>(callback: *mut c_void) -> c_int
where
    F: FnMut() -> bool,
{
    unsafe {
        let r = catch_unwind(|| {
            let callback: *mut F = callback.cast::<F>();
            (*callback)()
        });
        c_int::from(!r.unwrap_or_default())
    }
}

extern "C" fn rollback_hook<F>(callback: *mut c_void)
where
    F: FnMut(),
{
    unsafe {
        let _ = catch_unwind(|| {
            let callback: *mut F = callback.cast::<F>();
            (*callback)()
        });
    }
}

impl LockedSqliteHandle<'_> {
    /// Returns the underlying sqlite3* connection handle.
    ///
    /// As long as this `LockedSqliteHandle` exists, it is guaranteed that the background thread
    /// is not making FFI calls on this database handle or any of its statements.
    ///
    /// ### Note: The `sqlite3` type is semver-exempt.
    /// This API exposes the `sqlite3` type from `libsqlite3-sys` crate for type safety.
    /// However, we reserve the right to upgrade `libsqlite3-sys` as necessary.
    ///
    /// Thus, if you are making direct calls via `libsqlite3-sys` you should pin the version
    /// of SQLx that you're using, and upgrade it and `libsqlite3-sys` manually as new
    /// versions are released.
    ///
    /// See [the driver root docs][crate] for details.
    pub fn as_raw_handle(&mut self) -> NonNull<sqlite3> {
        self.guard.handle.as_non_null_ptr()
    }

    /// Apply a collation to the open database.
    ///
    /// See [`SqliteConnectOptions::collation()`] for details.
    pub fn create_collation(
        &mut self,
        name: &str,
        compare: impl Fn(&str, &str) -> Ordering + Send + Sync + 'static,
    ) -> Result<(), Error> {
        collation::create_collation(&mut self.guard.handle, name, compare)
    }

    /// Sets a progress handler that is invoked periodically during long running calls. If the progress callback
    /// returns `false`, then the operation is interrupted.
    ///
    /// `num_ops` is the approximate number of [virtual machine instructions](https://www.sqlite.org/opcode.html)
    /// that are evaluated between successive invocations of the callback. If `num_ops` is less than one then the
    /// progress handler is disabled.
    ///
    /// Only a single progress handler may be defined at one time per database connection; setting a new progress
    /// handler cancels the old one.
    ///
    /// The progress handler callback must not do anything that will modify the database connection that invoked
    /// the progress handler. Note that sqlite3_prepare_v2() and sqlite3_step() both modify their database connections
    /// in this context.
    pub fn set_progress_handler<F>(&mut self, num_ops: i32, callback: F)
    where
        F: FnMut() -> bool + Send + 'static,
    {
        unsafe {
            let callback_boxed = Box::new(callback);
            // SAFETY: `Box::into_raw()` always returns a non-null pointer.
            let callback = NonNull::new_unchecked(Box::into_raw(callback_boxed));
            let handler = callback.as_ptr() as *mut _;
            self.guard.remove_progress_handler();
            self.guard.progress_handler_callback = Some(Handler(callback));

            sqlite3_progress_handler(
                self.as_raw_handle().as_mut(),
                num_ops,
                Some(progress_callback::<F>),
                handler,
            );
        }
    }

    pub fn set_update_hook<F>(&mut self, callback: F)
    where
        F: FnMut(UpdateHookResult) + Send + 'static,
    {
        unsafe {
            let callback_boxed = Box::new(callback);
            // SAFETY: `Box::into_raw()` always returns a non-null pointer.
            let callback = NonNull::new_unchecked(Box::into_raw(callback_boxed));
            let handler = callback.as_ptr() as *mut _;
            self.guard.remove_update_hook();
            self.guard.update_hook_callback = Some(UpdateHookHandler(callback));

            sqlite3_update_hook(
                self.as_raw_handle().as_mut(),
                Some(update_hook::<F>),
                handler,
            );
        }
    }

    /// Registers a hook that is invoked prior to each `INSERT`, `UPDATE`, and `DELETE` operation on a database table.
    /// At most one preupdate hook may be registered at a time on a single database connection.
    ///
    /// The preupdate hook only fires for changes to real database tables;
    /// it is not invoked for changes to virtual tables or to system tables like sqlite_sequence or sqlite_stat1.
    ///
    /// See https://sqlite.org/c3ref/preupdate_count.html
    #[cfg(feature = "preupdate-hook")]
    pub fn set_preupdate_hook<F>(&mut self, callback: F)
    where
        F: FnMut(PreupdateHookResult) + Send + 'static,
    {
        unsafe {
            let callback_boxed = Box::new(callback);
            // SAFETY: `Box::into_raw()` always returns a non-null pointer.
            let callback = NonNull::new_unchecked(Box::into_raw(callback_boxed));
            let handler = callback.as_ptr() as *mut _;
            self.guard.remove_preupdate_hook();
            self.guard.preupdate_hook_callback = Some(PreupdateHookHandler(callback));

            libsqlite3_sys::sqlite3_preupdate_hook(
                self.as_raw_handle().as_mut(),
                Some(preupdate_hook::<F>),
                handler,
            );
        }
    }

    /// Sets a commit hook that is invoked whenever a transaction is committed. If the commit hook callback
    /// returns `false`, then the operation is turned into a ROLLBACK.
    ///
    /// Only a single commit hook may be defined at one time per database connection; setting a new commit hook
    /// overrides the old one.
    ///
    /// The commit hook callback must not do anything that will modify the database connection that invoked
    /// the commit hook. Note that sqlite3_prepare_v2() and sqlite3_step() both modify their database connections
    /// in this context.
    ///
    /// See https://www.sqlite.org/c3ref/commit_hook.html
    pub fn set_commit_hook<F>(&mut self, callback: F)
    where
        F: FnMut() -> bool + Send + 'static,
    {
        unsafe {
            let callback_boxed = Box::new(callback);
            // SAFETY: `Box::into_raw()` always returns a non-null pointer.
            let callback = NonNull::new_unchecked(Box::into_raw(callback_boxed));
            let handler = callback.as_ptr() as *mut _;
            self.guard.remove_commit_hook();
            self.guard.commit_hook_callback = Some(CommitHookHandler(callback));

            sqlite3_commit_hook(
                self.as_raw_handle().as_mut(),
                Some(commit_hook::<F>),
                handler,
            );
        }
    }

    /// Sets a rollback hook that is invoked whenever a transaction rollback occurs. The rollback callback is not
    /// invoked if a transaction is automatically rolled back because the database connection is closed.
    ///
    /// See https://www.sqlite.org/c3ref/commit_hook.html
    pub fn set_rollback_hook<F>(&mut self, callback: F)
    where
        F: FnMut() + Send + 'static,
    {
        unsafe {
            let callback_boxed = Box::new(callback);
            // SAFETY: `Box::into_raw()` always returns a non-null pointer.
            let callback = NonNull::new_unchecked(Box::into_raw(callback_boxed));
            let handler = callback.as_ptr() as *mut _;
            self.guard.remove_rollback_hook();
            self.guard.rollback_hook_callback = Some(RollbackHookHandler(callback));

            sqlite3_rollback_hook(
                self.as_raw_handle().as_mut(),
                Some(rollback_hook::<F>),
                handler,
            );
        }
    }

    /// Removes the progress handler on a database connection. The method does nothing if no handler was set.
    pub fn remove_progress_handler(&mut self) {
        self.guard.remove_progress_handler();
    }

    pub fn remove_update_hook(&mut self) {
        self.guard.remove_update_hook();
    }

    #[cfg(feature = "preupdate-hook")]
    pub fn remove_preupdate_hook(&mut self) {
        self.guard.remove_preupdate_hook();
    }

    pub fn remove_commit_hook(&mut self) {
        self.guard.remove_commit_hook();
    }

    pub fn remove_rollback_hook(&mut self) {
        self.guard.remove_rollback_hook();
    }

    pub fn last_error(&mut self) -> Option<SqliteError> {
        self.guard.handle.last_error()
    }

    pub(crate) fn in_transaction(&mut self) -> bool {
        let ret = unsafe { sqlite3_get_autocommit(self.as_raw_handle().as_ptr()) };
        ret == 0
    }
}

impl Drop for ConnectionState {
    fn drop(&mut self) {
        // explicitly drop statements before the connection handle is dropped
        self.statements.clear();
        self.remove_progress_handler();
        self.remove_update_hook();
        self.remove_commit_hook();
        self.remove_rollback_hook();
    }
}

impl Statements {
    fn new(capacity: usize) -> Self {
        Statements {
            cached: StatementCache::new(capacity),
            temp: None,
        }
    }

    fn get(&mut self, query: &str, persistent: bool) -> Result<&mut VirtualStatement, Error> {
        if !persistent || !self.cached.is_enabled() {
            return Ok(self.temp.insert(VirtualStatement::new(query, false)?));
        }

        let exists = self.cached.contains_key(query);

        if !exists {
            let statement = VirtualStatement::new(query, true)?;
            self.cached.insert(query, statement);
        }

        let statement = self.cached.get_mut(query).unwrap();

        if exists {
            // as this statement has been executed before, we reset before continuing
            statement.reset()?;
        }

        Ok(statement)
    }

    fn len(&self) -> usize {
        self.cached.len()
    }

    fn clear(&mut self) {
        self.cached.clear();
        self.temp = None;
    }
}<|MERGE_RESOLUTION|>--- conflicted
+++ resolved
@@ -216,26 +216,14 @@
 
     type Options = SqliteConnectOptions;
 
-<<<<<<< HEAD
-    fn close(mut self) -> BoxFuture<'static, Result<(), Error>> {
-        Box::pin(async move {
-            if let OptimizeOnClose::Enabled { analysis_limit } = self.optimize_on_close {
-                let mut pragma_string = String::new();
-                if let Some(limit) = analysis_limit {
-                    write!(pragma_string, "PRAGMA analysis_limit = {limit}; ").ok();
-                }
-                pragma_string.push_str("PRAGMA optimize;");
-                self.execute(AssertSqlSafe(pragma_string)).await?;
-=======
     async fn close(mut self) -> Result<(), Error> {
         if let OptimizeOnClose::Enabled { analysis_limit } = self.optimize_on_close {
             let mut pragma_string = String::new();
             if let Some(limit) = analysis_limit {
                 write!(pragma_string, "PRAGMA analysis_limit = {limit}; ").ok();
->>>>>>> e6276738
             }
             pragma_string.push_str("PRAGMA optimize;");
-            self.execute(&*pragma_string).await?;
+            self.execute(AssertSqlSafe(pragma_string)).await?;
         }
         let shutdown = self.worker.shutdown();
         // Drop the statement worker, which should
