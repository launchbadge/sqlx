use std::path::Path;

mod auto_vacuum;
mod connect;
mod journal_mode;
mod locking_mode;
mod parse;
mod synchronous;

use crate::connection::LogSettings;
pub use auto_vacuum::SqliteAutoVacuum;
pub use journal_mode::SqliteJournalMode;
pub use locking_mode::SqliteLockingMode;
use std::cmp::Ordering;
use std::sync::Arc;
use std::{borrow::Cow, time::Duration};
pub use synchronous::SqliteSynchronous;

use crate::common::DebugFn;
use crate::connection::collation::Collation;
use sqlx_core::IndexMap;

/// Options and flags which can be used to configure a SQLite connection.
///
/// A value of `SqliteConnectOptions` can be parsed from a connection URL,
/// as described by [SQLite](https://www.sqlite.org/uri.html).
///
/// | URL | Description |
/// | -- | -- |
/// `sqlite::memory:` | Open an in-memory database. |
/// `sqlite:data.db` | Open the file `data.db` in the current directory. |
/// `sqlite://data.db` | Open the file `data.db` in the current directory. |
/// `sqlite:///data.db` | Open the file `data.db` from the root (`/`) directory. |
/// `sqlite://data.db?mode=ro` | Open the file `data.db` for read-only access. |
///
/// # Example
///
/// ```rust,no_run
/// # use sqlx_core::connection::ConnectOptions;
/// # use sqlx_core::error::Error;
/// # use sqlx_sqlite::{SqliteConnectOptions, SqliteJournalMode};
/// use std::str::FromStr;
///
/// # fn main() {
/// # #[cfg(feature = "_rt-async-std")]
/// # sqlx::__rt::test_block_on(async move {
/// let conn = SqliteConnectOptions::from_str("sqlite://data.db")?
///     .journal_mode(SqliteJournalMode::Wal)
///     .read_only(true)
///     .connect().await?;
/// # Result::<(), Error>::Ok(())
/// # }).unwrap();
/// # }
/// ```
#[derive(Clone, Debug)]
pub struct SqliteConnectOptions {
    pub(crate) filename: Cow<'static, Path>,
    pub(crate) in_memory: bool,
    pub(crate) read_only: bool,
    pub(crate) create_if_missing: bool,
    pub(crate) shared_cache: bool,
    pub(crate) statement_cache_capacity: usize,
    pub(crate) busy_timeout: Duration,
    pub(crate) log_settings: LogSettings,
    pub(crate) immutable: bool,
    pub(crate) vfs: Option<Cow<'static, str>>,

    pub(crate) pragmas: IndexMap<Cow<'static, str>, Option<Cow<'static, str>>>,
    /// Extensions are specified as a pair of <Extension Name : Optional Entry Point>, the majority
    /// of SQLite extensions will use the default entry points specified in the docs, these should
    /// be added to the map with a `None` value.
    /// <https://www.sqlite.org/loadext.html#loading_an_extension>
    pub(crate) extensions: IndexMap<Cow<'static, str>, Option<Cow<'static, str>>>,

    pub(crate) command_channel_size: usize,
    pub(crate) row_channel_size: usize,

    pub(crate) collations: Vec<Collation>,

    pub(crate) serialized: bool,
    pub(crate) thread_name: Arc<DebugFn<dyn Fn(u64) -> String + Send + Sync + 'static>>,

<<<<<<< HEAD
    pub(crate) optimize_on_close: OptimizeOnClose,
}

#[derive(Clone, Debug)]
pub enum OptimizeOnClose {
    Enabled { analysis_limit: Option<u32> },
    Disabled,
=======
    #[cfg(feature = "regexp")]
    pub(crate) register_regexp_function: bool,
>>>>>>> fb5215fd
}

impl Default for SqliteConnectOptions {
    fn default() -> Self {
        Self::new()
    }
}

impl SqliteConnectOptions {
    /// Construct `Self` with default options.
    ///
    /// See the source of this method for the current defaults.
    pub fn new() -> Self {
        let mut pragmas: IndexMap<Cow<'static, str>, Option<Cow<'static, str>>> = IndexMap::new();

        // Standard pragmas
        //
        // Most of these don't actually need to be sent because they would be set to their
        // default values anyway. See the SQLite documentation for default values of these PRAGMAs:
        // https://www.sqlite.org/pragma.html
        //
        // However, by inserting into the map here, we can ensure that they're set in the proper
        // order, even if they're overwritten later by their respective setters or
        // directly by `pragma()`

        // SQLCipher special case: if the `key` pragma is set, it must be executed first.
        pragmas.insert("key".into(), None);

        // Other SQLCipher pragmas that has to be after the key, but before any other operation on the database.
        // https://www.zetetic.net/sqlcipher/sqlcipher-api/

        // Bytes of the database file that is not encrypted
        // Default for SQLCipher v4 is 0
        // If greater than zero 'cipher_salt' pragma must be also defined
        pragmas.insert("cipher_plaintext_header_size".into(), None);

        // Allows to provide salt manually
        // By default SQLCipher sets salt automatically, use only in conjunction with
        // 'cipher_plaintext_header_size' pragma
        pragmas.insert("cipher_salt".into(), None);

        // Number of iterations used in PBKDF2 key derivation.
        // Default for SQLCipher v4 is 256000
        pragmas.insert("kdf_iter".into(), None);

        // Define KDF algorithm to be used.
        // Default for SQLCipher v4 is PBKDF2_HMAC_SHA512.
        pragmas.insert("cipher_kdf_algorithm".into(), None);

        // Enable or disable HMAC functionality.
        // Default for SQLCipher v4 is 1.
        pragmas.insert("cipher_use_hmac".into(), None);

        // Set default encryption settings depending on the version 1,2,3, or 4.
        pragmas.insert("cipher_compatibility".into(), None);

        // Page size of encrypted database.
        // Default for SQLCipher v4 is 4096.
        pragmas.insert("cipher_page_size".into(), None);

        // Choose algorithm used for HMAC.
        // Default for SQLCipher v4 is HMAC_SHA512.
        pragmas.insert("cipher_hmac_algorithm".into(), None);

        // Normally, page_size must be set before any other action on the database.
        // Defaults to 4096 for new databases.
        pragmas.insert("page_size".into(), None);

        // locking_mode should be set before journal_mode:
        // https://www.sqlite.org/wal.html#use_of_wal_without_shared_memory
        pragmas.insert("locking_mode".into(), None);

        // Don't set `journal_mode` unless the user requested it.
        // WAL mode is a permanent setting for created databases and changing into or out of it
        // requires an exclusive lock that can't be waited on with `sqlite3_busy_timeout()`.
        // https://github.com/launchbadge/sqlx/pull/1930#issuecomment-1168165414
        pragmas.insert("journal_mode".into(), None);

        // We choose to enable foreign key enforcement by default, though SQLite normally
        // leaves it off for backward compatibility: https://www.sqlite.org/foreignkeys.html#fk_enable
        pragmas.insert("foreign_keys".into(), Some("ON".into()));

        // The `synchronous` pragma defaults to FULL
        // https://www.sqlite.org/compile.html#default_synchronous.
        pragmas.insert("synchronous".into(), None);

        pragmas.insert("auto_vacuum".into(), None);

        // Soft limit on the number of rows that `ANALYZE` touches per index.
        pragmas.insert("analysis_limit".into(), None);

        Self {
            filename: Cow::Borrowed(Path::new(":memory:")),
            in_memory: false,
            read_only: false,
            create_if_missing: false,
            shared_cache: false,
            statement_cache_capacity: 100,
            busy_timeout: Duration::from_secs(5),
            log_settings: Default::default(),
            immutable: false,
            vfs: None,
            pragmas,
            extensions: Default::default(),
            collations: Default::default(),
            serialized: false,
            thread_name: Arc::new(DebugFn(|id| format!("sqlx-sqlite-worker-{}", id))),
            command_channel_size: 50,
            row_channel_size: 50,
<<<<<<< HEAD
            optimize_on_close: OptimizeOnClose::Disabled,
=======
            #[cfg(feature = "regexp")]
            register_regexp_function: false,
>>>>>>> fb5215fd
        }
    }

    /// Sets the name of the database file.
    pub fn filename(mut self, filename: impl AsRef<Path>) -> Self {
        self.filename = Cow::Owned(filename.as_ref().to_owned());
        self
    }

    /// Set the enforcement of [foreign key constraints](https://www.sqlite.org/pragma.html#pragma_foreign_keys).
    ///
    /// SQLx chooses to enable this by default so that foreign keys function as expected,
    /// compared to other database flavors.
    pub fn foreign_keys(self, on: bool) -> Self {
        self.pragma("foreign_keys", if on { "ON" } else { "OFF" })
    }

    /// Set the [`SQLITE_OPEN_SHAREDCACHE` flag](https://sqlite.org/sharedcache.html).
    ///
    /// By default, this is disabled.
    pub fn shared_cache(mut self, on: bool) -> Self {
        self.shared_cache = on;
        self
    }

    /// Sets the [journal mode](https://www.sqlite.org/pragma.html#pragma_journal_mode) for the database connection.
    ///
    /// Journal modes are ephemeral per connection, with the exception of the
    /// [Write-Ahead Log (WAL) mode](https://www.sqlite.org/wal.html).
    ///
    /// A database created in WAL mode retains the setting and will apply it to all connections
    /// opened against it that don't set a `journal_mode`.
    ///
    /// Opening a connection to a database created in WAL mode with a different `journal_mode` will
    /// erase the setting on the database, requiring an exclusive lock to do so.
    /// You may get a `database is locked` (corresponding to `SQLITE_BUSY`) error if another
    /// connection is accessing the database file at the same time.
    ///
    /// SQLx does not set a journal mode by default, to avoid unintentionally changing a database
    /// into or out of WAL mode.
    ///
    /// The default journal mode for non-WAL databases is `DELETE`, or `MEMORY` for in-memory
    /// databases.
    ///
    /// For consistency, any commands in `sqlx-cli` which create a SQLite database will create it
    /// in WAL mode.
    pub fn journal_mode(self, mode: SqliteJournalMode) -> Self {
        self.pragma("journal_mode", mode.as_str())
    }

    /// Sets the [locking mode](https://www.sqlite.org/pragma.html#pragma_locking_mode) for the database connection.
    ///
    /// The default locking mode is NORMAL.
    pub fn locking_mode(self, mode: SqliteLockingMode) -> Self {
        self.pragma("locking_mode", mode.as_str())
    }

    /// Sets the [access mode](https://www.sqlite.org/c3ref/open.html) to open the database
    /// for read-only access.
    pub fn read_only(mut self, read_only: bool) -> Self {
        self.read_only = read_only;
        self
    }

    /// Sets the [access mode](https://www.sqlite.org/c3ref/open.html) to create the database file
    /// if the file does not exist.
    ///
    /// By default, a new file **will not be created** if one is not found.
    pub fn create_if_missing(mut self, create: bool) -> Self {
        self.create_if_missing = create;
        self
    }

    /// Sets the capacity of the connection's statement cache in a number of stored
    /// distinct statements. Caching is handled using LRU, meaning when the
    /// amount of queries hits the defined limit, the oldest statement will get
    /// dropped.
    ///
    /// The default cache capacity is 100 statements.
    pub fn statement_cache_capacity(mut self, capacity: usize) -> Self {
        self.statement_cache_capacity = capacity;
        self
    }

    /// Sets a timeout value to wait when the database is locked, before
    /// returning a busy timeout error.
    ///
    /// The default busy timeout is 5 seconds.
    pub fn busy_timeout(mut self, timeout: Duration) -> Self {
        self.busy_timeout = timeout;
        self
    }

    /// Sets the [synchronous](https://www.sqlite.org/pragma.html#pragma_synchronous) setting for the database connection.
    ///
    /// The default synchronous settings is FULL. However, if durability is not a concern,
    /// then NORMAL is normally all one needs in WAL mode.
    pub fn synchronous(self, synchronous: SqliteSynchronous) -> Self {
        self.pragma("synchronous", synchronous.as_str())
    }

    /// Sets the [auto_vacuum](https://www.sqlite.org/pragma.html#pragma_auto_vacuum) setting for the database connection.
    ///
    /// The default auto_vacuum setting is NONE.
    ///
    /// For existing databases, a change to this value does not take effect unless a
    /// [`VACUUM` command](https://www.sqlite.org/lang_vacuum.html) is executed.
    pub fn auto_vacuum(self, auto_vacuum: SqliteAutoVacuum) -> Self {
        self.pragma("auto_vacuum", auto_vacuum.as_str())
    }

    /// Sets the [page_size](https://www.sqlite.org/pragma.html#pragma_page_size) setting for the database connection.
    ///
    /// The default page_size setting is 4096.
    ///
    /// For existing databases, a change to this value does not take effect unless a
    /// [`VACUUM` command](https://www.sqlite.org/lang_vacuum.html) is executed.
    /// However, it cannot be changed in WAL mode.
    pub fn page_size(self, page_size: u32) -> Self {
        self.pragma("page_size", page_size.to_string())
    }

    /// Sets custom initial pragma for the database connection.
    pub fn pragma<K, V>(mut self, key: K, value: V) -> Self
    where
        K: Into<Cow<'static, str>>,
        V: Into<Cow<'static, str>>,
    {
        self.pragmas.insert(key.into(), Some(value.into()));
        self
    }

    /// Add a custom collation for comparing strings in SQL.
    ///
    /// If a collation with the same name already exists, it will be replaced.
    ///
    /// See [`sqlite3_create_collation()`](https://www.sqlite.org/c3ref/create_collation.html) for details.
    ///
    /// Note this excerpt:
    /// > The collating function must obey the following properties for all strings A, B, and C:
    /// >
    /// > If A==B then B==A.
    /// > If A==B and B==C then A==C.
    /// > If A\<B then B>A.
    /// > If A<B and B<C then A<C.
    /// >
    /// > If a collating function fails any of the above constraints and that collating function is
    /// > registered and used, then the behavior of SQLite is undefined.
    pub fn collation<N, F>(mut self, name: N, collate: F) -> Self
    where
        N: Into<Arc<str>>,
        F: Fn(&str, &str) -> Ordering + Send + Sync + 'static,
    {
        self.collations.push(Collation::new(name, collate));
        self
    }

    /// Set to `true` to signal to SQLite that the database file is on read-only media.
    ///
    /// If enabled, SQLite assumes the database file _cannot_ be modified, even by higher
    /// privileged processes, and so disables locking and change detection. This is intended
    /// to improve performance but can produce incorrect query results or errors if the file
    /// _does_ change.
    ///
    /// Note that this is different from the `SQLITE_OPEN_READONLY` flag set by
    /// [`.read_only()`][Self::read_only], though the documentation suggests that this
    /// does _imply_ `SQLITE_OPEN_READONLY`.
    ///
    /// See [`sqlite3_open`](https://www.sqlite.org/capi3ref.html#sqlite3_open) (subheading
    /// "URI Filenames") for details.
    pub fn immutable(mut self, immutable: bool) -> Self {
        self.immutable = immutable;
        self
    }

    /// Sets the [threading mode](https://www.sqlite.org/threadsafe.html) for the database connection.
    ///
    /// The default setting is `false` corresponding to using `OPEN_NOMUTEX`.
    /// If set to `true` then `OPEN_FULLMUTEX`.
    ///
    /// See [open](https://www.sqlite.org/c3ref/open.html) for more details.
    ///
    /// ### Note
    /// Setting this to `true` may help if you are getting access violation errors or segmentation
    /// faults, but will also incur a significant performance penalty. You should leave this
    /// set to `false` if at all possible.
    ///
    /// If you do end up needing to set this to `true` for some reason, please
    /// [open an issue](https://github.com/launchbadge/sqlx/issues/new/choose) as this may indicate
    /// a concurrency bug in SQLx. Please provide clear instructions for reproducing the issue,
    /// including a sample database schema if applicable.
    pub fn serialized(mut self, serialized: bool) -> Self {
        self.serialized = serialized;
        self
    }

    /// Provide a callback to generate the name of the background worker thread.
    ///
    /// The value passed to the callback is an auto-incremented integer for use as the thread ID.
    pub fn thread_name(
        mut self,
        generator: impl Fn(u64) -> String + Send + Sync + 'static,
    ) -> Self {
        self.thread_name = Arc::new(DebugFn(generator));
        self
    }

    /// Set the maximum number of commands to buffer for the worker thread before backpressure is
    /// applied.
    ///
    /// Given that most commands sent to the worker thread involve waiting for a result,
    /// the command channel is unlikely to fill up unless a lot queries are executed in a short
    /// period but cancelled before their full resultsets are returned.
    pub fn command_buffer_size(mut self, size: usize) -> Self {
        self.command_channel_size = size;
        self
    }

    /// Set the maximum number of rows to buffer back to the calling task when a query is executed.
    ///
    /// If the calling task cannot keep up, backpressure will be applied to the worker thread
    /// in order to limit CPU and memory usage.
    pub fn row_buffer_size(mut self, size: usize) -> Self {
        self.row_channel_size = size;
        self
    }

    /// Sets the [`vfs`](https://www.sqlite.org/vfs.html) parameter of the database connection.
    ///
    /// The default value is empty, and sqlite will use the default VFS object depending on the
    /// operating system.
    pub fn vfs(mut self, vfs_name: impl Into<Cow<'static, str>>) -> Self {
        self.vfs = Some(vfs_name.into());
        self
    }

    /// Load an [extension](https://www.sqlite.org/loadext.html) at run-time when the database connection
    /// is established, using the default entry point.
    ///
    /// Most common SQLite extensions can be loaded using this method, for extensions where you need
    /// to specify the entry point, use [`extension_with_entrypoint`][`Self::extension_with_entrypoint`] instead.
    ///
    /// Multiple extensions can be loaded by calling the method repeatedly on the options struct, they
    /// will be loaded in the order they are added.
    /// ```rust,no_run
    /// # use sqlx_core::error::Error;
    /// # use std::str::FromStr;
    /// # use sqlx_sqlite::SqliteConnectOptions;
    /// # fn options() -> Result<SqliteConnectOptions, Error> {
    /// let options = SqliteConnectOptions::from_str("sqlite://data.db")?
    ///     .extension("vsv")
    ///     .extension("mod_spatialite");
    /// # Ok(options)
    /// # }
    /// ```
    pub fn extension(mut self, extension_name: impl Into<Cow<'static, str>>) -> Self {
        self.extensions.insert(extension_name.into(), None);
        self
    }

    /// Load an extension with a specified entry point.
    ///
    /// Useful when using non-standard extensions, or when developing your own, the second argument
    /// specifies where SQLite should expect to find the extension init routine.
    pub fn extension_with_entrypoint(
        mut self,
        extension_name: impl Into<Cow<'static, str>>,
        entry_point: impl Into<Cow<'static, str>>,
    ) -> Self {
        self.extensions
            .insert(extension_name.into(), Some(entry_point.into()));
        self
    }

<<<<<<< HEAD
    /// Execute `PRAGMA optimize;` on the SQLite connection before closing.
    ///
    /// The SQLite manual recommends using this for long-lived databases.
    ///
    /// This will collect and store statistics about the layout of data in your tables to help the query planner make better decisions.
    /// Over the connection's lifetime, the query planner will make notes about which tables could use up-to-date statistics so this
    /// command doesn't have to scan the whole database every time. Thus, the best time to execute this is on connection close.
    ///
    /// `analysis_limit` sets a soft limit on the maximum number of rows to scan per index.
    /// It is equivalent to setting [`Self::analysis_limit`] but only takes effect for the `PRAGMA optimize;` call
    /// and does not affect the behavior of any `ANALYZE` statements made during the connection's lifetime.
    ///
    /// If not `None`, the `analysis_limit` here overrides the global `analysis_limit` setting,
    /// but only for the `PRAGMA optimize;` call.
    ///
    /// Not enabled by default.
    ///
    /// See [the SQLite manual](https://www.sqlite.org/lang_analyze.html#automatically_running_analyze) for details.
    pub fn optimize_on_close(
        mut self,
        enabled: bool,
        analysis_limit: impl Into<Option<u32>>,
    ) -> Self {
        self.optimize_on_close = if enabled {
            OptimizeOnClose::Enabled {
                analysis_limit: (analysis_limit.into()),
            }
        } else {
            OptimizeOnClose::Disabled
        };
        self
    }

    /// Set a soft limit on the number of rows that `ANALYZE` touches per index.
    ///
    /// This also affects `PRAGMA optimize` which is set by [Self::optimize_on_close].
    ///
    /// The value recommended by SQLite is `400`. There is no default.
    ///
    /// See [the SQLite manual](https://www.sqlite.org/lang_analyze.html#approx) for details.
    pub fn analysis_limit(mut self, limit: impl Into<Option<u32>>) -> Self {
        if let Some(limit) = limit.into() {
            return self.pragma("analysis_limit", limit.to_string());
        }
        self.pragmas.insert("analysis_limit".into(), None);
=======
    /// Register a regexp function that allows using regular expressions in queries.
    ///
    /// ```
    /// # use std::str::FromStr;
    /// # use sqlx::{ConnectOptions, Connection, Row};
    /// # use sqlx_sqlite::SqliteConnectOptions;
    /// # async fn run() -> sqlx::Result<()> {
    /// let mut sqlite = SqliteConnectOptions::from_str("sqlite://:memory:")?
    ///     .with_regexp()
    ///     .connect()
    ///     .await?;
    /// let tables = sqlx::query("SELECT name FROM sqlite_schema WHERE name REGEXP 'foo(\\d+)bar'")
    ///     .fetch_all(&mut sqlite)
    ///     .await?;
    /// # Ok(())
    /// # }
    /// ```
    ///
    /// This uses the [`regex`] crate, and is only enabled when you enable the `regex` feature is enabled on sqlx
    #[cfg(feature = "regexp")]
    pub fn with_regexp(mut self) -> Self {
        self.register_regexp_function = true;
>>>>>>> fb5215fd
        self
    }
}<|MERGE_RESOLUTION|>--- conflicted
+++ resolved
@@ -80,19 +80,17 @@
     pub(crate) serialized: bool,
     pub(crate) thread_name: Arc<DebugFn<dyn Fn(u64) -> String + Send + Sync + 'static>>,
 
-<<<<<<< HEAD
     pub(crate) optimize_on_close: OptimizeOnClose,
+    
+    #[cfg(feature = "regexp")]
+    pub(crate) register_regexp_function: bool,
 }
 
 #[derive(Clone, Debug)]
 pub enum OptimizeOnClose {
     Enabled { analysis_limit: Option<u32> },
     Disabled,
-=======
-    #[cfg(feature = "regexp")]
-    pub(crate) register_regexp_function: bool,
->>>>>>> fb5215fd
-}
+
 
 impl Default for SqliteConnectOptions {
     fn default() -> Self {
@@ -201,12 +199,9 @@
             thread_name: Arc::new(DebugFn(|id| format!("sqlx-sqlite-worker-{}", id))),
             command_channel_size: 50,
             row_channel_size: 50,
-<<<<<<< HEAD
             optimize_on_close: OptimizeOnClose::Disabled,
-=======
             #[cfg(feature = "regexp")]
             register_regexp_function: false,
->>>>>>> fb5215fd
         }
     }
 
@@ -481,7 +476,6 @@
         self
     }
 
-<<<<<<< HEAD
     /// Execute `PRAGMA optimize;` on the SQLite connection before closing.
     ///
     /// The SQLite manual recommends using this for long-lived databases.
@@ -527,7 +521,8 @@
             return self.pragma("analysis_limit", limit.to_string());
         }
         self.pragmas.insert("analysis_limit".into(), None);
-=======
+    }
+    
     /// Register a regexp function that allows using regular expressions in queries.
     ///
     /// ```
@@ -550,7 +545,6 @@
     #[cfg(feature = "regexp")]
     pub fn with_regexp(mut self) -> Self {
         self.register_regexp_function = true;
->>>>>>> fb5215fd
         self
     }
 }