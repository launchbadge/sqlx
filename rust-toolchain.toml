# Note: should NOT increase during a minor/patch release cycle
[toolchain]
<<<<<<< HEAD
channel = "1.81"
=======
channel = "1.86"
>>>>>>> 1228d243
profile = "minimal"<|MERGE_RESOLUTION|>--- conflicted
+++ resolved
@@ -1,8 +1,4 @@
 # Note: should NOT increase during a minor/patch release cycle
 [toolchain]
-<<<<<<< HEAD
-channel = "1.81"
-=======
 channel = "1.86"
->>>>>>> 1228d243
 profile = "minimal"