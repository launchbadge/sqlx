use std::future::Future;
use std::ops::Deref;
use std::str::FromStr;
use std::sync::OnceLock;
use std::time::Duration;

use crate::error::Error;
use crate::executor::Executor;
use crate::pool::{Pool, PoolOptions};
use crate::query::query;
use crate::{MySql, MySqlConnectOptions, MySqlConnection, MySqlDatabaseError};
use sqlx_core::connection::Connection;
use sqlx_core::query_builder::QueryBuilder;
use sqlx_core::query_scalar::query_scalar;
use sqlx_core::sql_str::AssertSqlSafe;

pub(crate) use sqlx_core::testing::*;

// Using a blocking `OnceLock` here because the critical sections are short.
static MASTER_POOL: OnceLock<Pool<MySql>> = OnceLock::new();

impl TestSupport for MySql {
    fn test_context(
        args: &TestArgs,
    ) -> impl Future<Output = Result<TestContext<Self>, Error>> + Send + '_ {
        test_context(args)
    }

    async fn cleanup_test(db_name: &str) -> Result<(), Error> {
        let mut conn = MASTER_POOL
            .get()
            .expect("cleanup_test() invoked outside `#[sqlx::test]`")
            .acquire()
            .await?;

        do_cleanup(&mut conn, db_name).await
    }

    async fn cleanup_test_dbs() -> Result<Option<usize>, Error> {
        let url = dotenvy::var("DATABASE_URL").expect("DATABASE_URL must be set");

        let mut conn = MySqlConnection::connect(&url).await?;

        let delete_db_names: Vec<String> = query_scalar("select db_name from _sqlx_test_databases")
            .fetch_all(&mut conn)
            .await?;

        if delete_db_names.is_empty() {
            return Ok(None);
        }

        let mut deleted_db_names = Vec::with_capacity(delete_db_names.len());

        let mut builder = QueryBuilder::new("drop database if exists ");

        for db_name in &delete_db_names {
<<<<<<< HEAD
            let db_name = format!("_sqlx_test_database_{db_name}");

            builder.push(&db_name);

            match builder.build().execute(&mut conn).await {
=======
            command.clear();

            writeln!(command, "drop database if exists {db_name};").ok();
            match conn.execute(&*command).await {
>>>>>>> 1228d243
                Ok(_deleted) => {
                    deleted_db_names.push(db_name);
                }
                // Assume a database error just means the DB is still in use.
                Err(Error::Database(dbe)) => {
                    eprintln!("could not clean test database {db_name:?}: {dbe}")
                }
                // Bubble up other errors
                Err(e) => return Err(e),
            }

            builder.reset();
        }

        if deleted_db_names.is_empty() {
            return Ok(None);
        }

        let mut query = QueryBuilder::new("delete from _sqlx_test_databases where db_name in (");

        let mut separated = query.separated(",");

        for db_name in &deleted_db_names {
            separated.push_bind(db_name);
        }

        query.push(")").build().execute(&mut conn).await?;

        let _ = conn.close().await;
        Ok(Some(delete_db_names.len()))
    }

    async fn snapshot(_conn: &mut Self::Connection) -> Result<FixtureSnapshot<Self>, Error> {
        // TODO: I want to get the testing feature out the door so this will have to wait,
        // but I'm keeping the code around for now because I plan to come back to it.
        todo!()
    }
}

async fn test_context(args: &TestArgs) -> Result<TestContext<MySql>, Error> {
    let url = dotenvy::var("DATABASE_URL").expect("DATABASE_URL must be set");

    let master_opts = MySqlConnectOptions::from_str(&url).expect("failed to parse DATABASE_URL");

    let pool = PoolOptions::new()
        // MySql's normal connection limit is 150 plus 1 superuser connection
        // We don't want to use the whole cap and there may be fuzziness here due to
        // concurrently running tests anyway.
        .max_connections(20)
        // Immediately close master connections. Tokio's I/O streams don't like hopping runtimes.
        .after_release(|_conn, _| Box::pin(async move { Ok(false) }))
        .connect_lazy_with(master_opts);

    let master_pool = match once_lock_try_insert_polyfill(&MASTER_POOL, pool) {
        Ok(inserted) => inserted,
        Err((existing, pool)) => {
            // Sanity checks.
            assert_eq!(
                existing.connect_options().host,
                pool.connect_options().host,
                "DATABASE_URL changed at runtime, host differs"
            );

            assert_eq!(
                existing.connect_options().database,
                pool.connect_options().database,
                "DATABASE_URL changed at runtime, database differs"
            );

            existing
        }
    };

    let mut conn = master_pool.acquire().await?;

    cleanup_old_dbs(&mut conn).await?;

    // language=MySQL
    conn.execute(
        r#"
        create table if not exists _sqlx_test_databases (
            db_name text not null,
            test_path text not null,
            created_at timestamp not null default current_timestamp,
            -- BLOB/TEXT columns can only be used as index keys with a prefix length:
            -- https://dev.mysql.com/doc/refman/8.4/en/column-indexes.html#column-indexes-prefix
            primary key(db_name(63))
        );        
    "#,
    )
    .await?;

    let db_name = MySql::db_name(args);
    do_cleanup(&mut conn, &db_name).await?;

    query("insert into _sqlx_test_databases(db_name, test_path) values (?, ?)")
        .bind(&db_name)
        .bind(args.test_path)
        .execute(&mut *conn)
        .await?;

    conn.execute(AssertSqlSafe(format!("create database {db_name}")))
        .await?;

    eprintln!("created database {db_name}");

    Ok(TestContext {
        pool_opts: PoolOptions::new()
            // Don't allow a single test to take all the connections.
            // Most tests shouldn't require more than 5 connections concurrently,
            // or else they're likely doing too much in one test.
            .max_connections(5)
            // Close connections ASAP if left in the idle queue.
            .idle_timeout(Some(Duration::from_secs(1)))
            .parent(master_pool.clone()),
        connect_opts: master_pool
            .connect_options()
            .deref()
            .clone()
            .database(&db_name),
        db_name,
    })
}

async fn do_cleanup(conn: &mut MySqlConnection, db_name: &str) -> Result<(), Error> {
    let delete_db_command = format!("drop database if exists {db_name};");
    conn.execute(AssertSqlSafe(delete_db_command)).await?;
    query("delete from _sqlx_test_databases where db_name = ?")
        .bind(db_name)
        .execute(&mut *conn)
        .await?;

    Ok(())
}

async fn cleanup_old_dbs(conn: &mut MySqlConnection) -> Result<(), Error> {
    let res: Result<Vec<u64>, Error> = query_scalar("select db_id from _sqlx_test_databases")
        .fetch_all(&mut *conn)
        .await;

    let db_ids = match res {
        Ok(db_ids) => db_ids,
        Err(e) => {
            if let Some(dbe) = e.as_database_error() {
                match dbe.downcast_ref::<MySqlDatabaseError>().number() {
                    // Column `db_id` does not exist:
                    // https://dev.mysql.com/doc/mysql-errors/8.0/en/server-error-reference.html#error_er_bad_field_error
                    //
                    // The table has already been migrated.
                    1054 => return Ok(()),
                    // Table `_sqlx_test_databases` does not exist.
                    // No cleanup needed.
                    // https://dev.mysql.com/doc/mysql-errors/8.0/en/server-error-reference.html#error_er_no_such_table
                    1146 => return Ok(()),
                    _ => (),
                }
            }

            return Err(e);
        }
    };

    // Drop old-style test databases.
    for id in db_ids {
        match conn
            .execute(AssertSqlSafe(format!(
                "drop database if exists _sqlx_test_database_{id}"
            )))
            .await
        {
            Ok(_deleted) => (),
            // Assume a database error just means the DB is still in use.
            Err(Error::Database(dbe)) => {
                eprintln!("could not clean old test database _sqlx_test_database_{id}: {dbe}");
            }
            // Bubble up other errors
            Err(e) => return Err(e),
        }
    }

    conn.execute("drop table if exists _sqlx_test_databases")
        .await?;

    Ok(())
}

fn once_lock_try_insert_polyfill<T>(this: &OnceLock<T>, value: T) -> Result<&T, (&T, T)> {
    let mut value = Some(value);
    let res = this.get_or_init(|| value.take().unwrap());
    match value {
        None => Ok(res),
        Some(value) => Err((res, value)),
    }
}<|MERGE_RESOLUTION|>--- conflicted
+++ resolved
@@ -54,18 +54,9 @@
         let mut builder = QueryBuilder::new("drop database if exists ");
 
         for db_name in &delete_db_names {
-<<<<<<< HEAD
-            let db_name = format!("_sqlx_test_database_{db_name}");
-
-            builder.push(&db_name);
+            builder.push(db_name);
 
             match builder.build().execute(&mut conn).await {
-=======
-            command.clear();
-
-            writeln!(command, "drop database if exists {db_name};").ok();
-            match conn.execute(&*command).await {
->>>>>>> 1228d243
                 Ok(_deleted) => {
                     deleted_db_names.push(db_name);
                 }
