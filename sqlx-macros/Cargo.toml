[package]
name = "sqlx-macros"
version = "0.5.12"
repository = "https://github.com/launchbadge/sqlx"
description = "Macros for SQLx, the rust SQL toolkit. Not intended to be used directly."
license = "MIT OR Apache-2.0"
edition = "2021"
authors = [
    "Ryan Leckey <leckey.ryan@gmail.com>",
    "Austin Bonander <austin.bonander@gmail.com>",
    "Chloe Ross <orangesnowfox@gmail.com>",
    "Daniel Akhterov <akhterovd@gmail.com>",
] # daniel@launchbadge.com

[lib]
proc-macro = true

[features]
default = ["runtime-async-std-native-tls", "migrate"]
migrate = ["sha2", "sqlx-core/migrate"]

# runtimes
runtime-actix-native-tls = [
    "sqlx-core/runtime-actix-native-tls",
    "sqlx-rt/runtime-actix-native-tls",
    "_rt-actix",
]
runtime-async-std-native-tls = [
    "sqlx-core/runtime-async-std-native-tls",
    "sqlx-rt/runtime-async-std-native-tls",
    "_rt-async-std",
]
runtime-tokio-native-tls = [
    "sqlx-core/runtime-tokio-native-tls",
    "sqlx-rt/runtime-tokio-native-tls",
    "_rt-tokio",
]

runtime-actix-rustls = [
    "sqlx-core/runtime-actix-rustls",
    "sqlx-rt/runtime-actix-rustls",
    "_rt-actix",
]
runtime-async-std-rustls = [
    "sqlx-core/runtime-async-std-rustls",
    "sqlx-rt/runtime-async-std-rustls",
    "_rt-async-std",
]
runtime-tokio-rustls = [
    "sqlx-core/runtime-tokio-rustls",
    "sqlx-rt/runtime-tokio-rustls",
    "_rt-tokio",
]

# for conditional compilation
_rt-actix = []
_rt-async-std = []
_rt-tokio = []

# offline building support
offline = ["sqlx-core/offline", "hex", "serde", "serde_json", "sha2"]

# database
mysql = ["sqlx-core/mysql"]
postgres = ["sqlx-core/postgres"]
sqlite = ["sqlx-core/sqlite"]
mssql = ["sqlx-core/mssql"]

# type
bigdecimal = ["sqlx-core/bigdecimal"]
decimal = ["sqlx-core/decimal"]
chrono = ["sqlx-core/chrono"]
time = ["sqlx-core/time"]
ipnetwork = ["sqlx-core/ipnetwork"]
mac_address = ["sqlx-core/mac_address"]
uuid = ["sqlx-core/uuid"]
bit-vec = ["sqlx-core/bit-vec"]
json = ["sqlx-core/json", "serde_json"]

[dependencies]
dotenv = { version = "0.15.0", default-features = false }
hex = { version = "0.4.3", optional = true }
heck = { version = "0.4", features = ["unicode"] }
either = "1.6.1"
once_cell = "1.9.0"
proc-macro2 = { version = "1.0.36", default-features = false }
<<<<<<< HEAD
sqlx-core = { version = "0.5.11", default-features = false, features = ["any"], path = "../sqlx-core" }
sqlx-rt = { version = "0.5.11", default-features = false, path = "../sqlx-rt" }
=======
sqlx-core = { version = "0.5.12", default-features = false, path = "../sqlx-core" }
sqlx-rt = { version = "0.5.12", default-features = false, path = "../sqlx-rt" }
>>>>>>> fa5c4369
serde = { version = "1.0.132", features = ["derive"], optional = true }
serde_json = { version = "1.0.73", optional = true }
sha2 = { version = "0.10.0", optional = true }
syn = { version = "1.0.84", default-features = false, features = ["full"] }
quote = { version = "1.0.14", default-features = false }
url = { version = "2.2.2", default-features = false }<|MERGE_RESOLUTION|>--- conflicted
+++ resolved
@@ -84,13 +84,8 @@
 either = "1.6.1"
 once_cell = "1.9.0"
 proc-macro2 = { version = "1.0.36", default-features = false }
-<<<<<<< HEAD
-sqlx-core = { version = "0.5.11", default-features = false, features = ["any"], path = "../sqlx-core" }
-sqlx-rt = { version = "0.5.11", default-features = false, path = "../sqlx-rt" }
-=======
-sqlx-core = { version = "0.5.12", default-features = false, path = "../sqlx-core" }
+sqlx-core = { version = "0.5.12", default-features = false, features = ["any"], path = "../sqlx-core" }
 sqlx-rt = { version = "0.5.12", default-features = false, path = "../sqlx-rt" }
->>>>>>> fa5c4369
 serde = { version = "1.0.132", features = ["derive"], optional = true }
 serde_json = { version = "1.0.73", optional = true }
 sha2 = { version = "0.10.0", optional = true }
