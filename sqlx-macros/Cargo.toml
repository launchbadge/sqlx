--- conflicted
+++ resolved
@@ -18,12 +18,8 @@
 [features]
 default = [ "runtime-async-std" ]
 
-<<<<<<< HEAD
+# runtimes
 runtime-async-std = [ "sqlx-core/runtime-async-std", "smol" ]
-=======
-# runtimes
-runtime-async-std = [ "sqlx-core/runtime-async-std", "async-std" ]
->>>>>>> bb7c064b
 runtime-tokio = [ "sqlx-core/runtime-tokio", "tokio", "once_cell" ]
 runtime-actix = [ "sqlx-core/runtime-actix", "tokio", "once_cell" ]
 
